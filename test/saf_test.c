--- conflicted
+++ resolved
@@ -125,11 +125,8 @@
     RUN_TEST(test__saf_example_ambi_enc);
     RUN_TEST(test__saf_example_array2sh); 
     RUN_TEST(test__saf_example_rotator);
-<<<<<<< HEAD
+    RUN_TEST(test__saf_example_spreader);
     RUN_TEST(test__tvconv);
-=======
-    RUN_TEST(test__saf_example_spreader);
->>>>>>> f7bb0276
 #endif /* SAF_ENABLE_EXAMPLES_TESTS */
 
     /* close */
@@ -3171,13 +3168,6 @@
     free(shSig_frame);
     free(shSig_rot_frame);
 }
-<<<<<<< HEAD
-void test__tvconv(void){
-    void* hTVCnv;
-    tvconv_create(&hTVCnv);
-    tvconv_test(hTVCnv);
-    tvconv_destroy(&hTVCnv);
-=======
 
 void test__saf_example_spreader(void){
     int i, ch, framesize, nOutputs;
@@ -3225,6 +3215,11 @@
     free(outSigs);
     free(inSig_frame);
     free(outSig_frame);
->>>>>>> f7bb0276
+}
+void test__tvconv(void){
+    void* hTVCnv;
+    tvconv_create(&hTVCnv);
+    tvconv_test(hTVCnv);
+    tvconv_destroy(&hTVCnv);
 }
 #endif /* SAF_ENABLE_EXAMPLES_TESTS */