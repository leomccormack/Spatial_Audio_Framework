/*
* Copyright 2020-2021 Michael McCrea, Leo McCormack
*
* Permission to use, copy, modify, and/or distribute this software for any
* purpose with or without fee is hereby granted, provided that the above
* copyright notice and this permission notice appear in all copies.
*
* THE SOFTWARE IS PROVIDED "AS IS" AND THE AUTHOR DISCLAIMS ALL WARRANTIES WITH
* REGARD TO THIS SOFTWARE INCLUDING ALL IMPLIED WARRANTIES OF MERCHANTABILITY
* AND FITNESS. IN NO EVENT SHALL THE AUTHOR BE LIABLE FOR ANY SPECIAL, DIRECT,
* INDIRECT, OR CONSEQUENTIAL DAMAGES OR ANY DAMAGES WHATSOEVER RESULTING FROM
* LOSS OF USE, DATA OR PROFITS, WHETHER IN AN ACTION OF CONTRACT, NEGLIGENCE OR
* OTHER TORTIOUS ACTION, ARISING OUT OF OR IN CONNECTION WITH THE USE OR
* PERFORMANCE OF THIS SOFTWARE.
*/

/**
 *@addtogroup Utilities
 *@{
 * @file saf_utility_dvf.h
 * @brief Distance variation function filter coefficient data [1].
 *
 * @see [1] S. Spagnol, E. Tavazzi, and F. Avanzini, “Distance rendering and
 *          perception of nearby virtual sound sources with a near-field filter
 *          model,” Applied Acoustics, vol. 115, pp. 61–73, Jan. 2017,
 *          doi: 10.1016/j.apacoust.2016.08.015.
 *
 * @author Michael McCrea
 * @date 20.02.2021
 * @license ISC
 */

#ifndef SAF_DVF_H_INCLUDED
#define SAF_DVF_H_INCLUDED

#ifdef __cplusplus
extern "C" {
#endif /* __cplusplus */

#include <stdio.h>
#include <math.h>

/**
 * Calculate the Distance Variation Function (DVF) filter coefficients,
 * as described in [1].
 * 
 * @see [1] S. Spagnol, E. Tavazzi, and F. Avanzini, “Distance rendering and
 *          perception of nearby virtual sound sources with a near-field filter
 *          model,” Applied Acoustics, vol. 115, pp. 61–73, Jan. 2017,
 *          doi: 10.1016/j.apacoust.2016.08.015.
 *
 * @param[in]  alpha    Lateral angle, similar the interaural-polar convention,
 *                      but specified as an offset from the interaural axis,
 *                      [0, 180] (deg). See `doaToIpsiInteraural()`
 *                      to convert frontal azimuth/elevation to the expected
 *                      format.
 * @param[in]  rho      Source distance, normalized to head radius, >= 1.
 * @param[in]  fs       Sample rate.
 * @param[out] b        Numerator coefficients for the DVF shelving filter.
 * @param[out] a        Denominator coefficients for the DVF shelving filter
 */
void calcDVFCoeffs(
                   /* Input Arguments */
                   float alpha,
                   float rho,
                   float fs,
                   /* Output Arguments */
                   float * b,
                   float * a);

/**
<<<<<<< HEAD
 * Calculate the shelving filter parameters for the Distance Variation Function
 * filter from the source (ipsilateral) azimuth and distance.
=======
 * Apply the Distance Variation function to the input signal
 *
 * @test test__dvf_calcHighShelfParams(), test__dvf_interpHighShelfParams()
>>>>>>> d472c539
 *
 * @param[in]  theta Lateral angle, on the inter-aural axis [0..180] (deg)
 * @param[in]  rho   Source distance, normalized to head radius, >= 1
 * @param[out] iG0   Interpolated DC gain
 * @param[out] iGInf Interpolated high shelf gain
 * @param[out] iFc   Interpolated high shelf cutoff frequency
 */
<<<<<<< HEAD
void interpDVFShelfParams(
                         /* Input Arguments */
                         float theta,
                         float rho,
                         /* Output Arguments */
                         float* iG0,
                         float* iGInf,
                         float* iFc);

/**
 * Calculate the DVF filter coefficients from shelving filter parameters.
=======
void interpHighShelfParams(/* Input Arguments */
                           float theta,
                           float rho,
                           /* Output Arguments */
                           float* iG0,
                           float* iGInf,
                           float* iFc);

/**
 * Apply the Distance Variation function to the input signal
 *
 * @test test__dvf_calcIIRCoeffs()
>>>>>>> d472c539
 *
 * @param[in]  g0   High shelf gain at DC [dB].
 * @param[in]  gInf High shelf gain at Nyquist frequency [dB].
 * @param[in]  fc   Shelf cutoff frequency [Hz].
 * @param[out] fs   Sample rate.
 * @param[out] b0   Numerator coefficient 1.
 * @param[out] b1   Numerator coefficient 2.
 * @param[out] a1   Denominator coefficient 2.
*/
void dvfShelfCoeffs(/* Input Arguments */
                   float g0,
                   float gInf,
                   float fc,
                   float fs,
                   /* Output Arguments */
                   float* b0,
                   float* b1,
                   float* a1);

/**
 * Calculate the high shelf gains and cutoff parameters, given a azimuth index
 * `i` and distance `rho`. This will be called twice per parameter change and
 * the shelf filter parameters will be linearly interpolated according to the
 * azimuth.
 *
 * @param[in]   i    Coefficient table row index
 * @param[in]   rho  Normalized source distance (1 = head radius)
 * @param[out]  g0   High shelf gain at DC [dB]
 * @param[out]  gInf High shelf gain at Nyquist frequency [dB]
 * @param[out]  fc   Shelf cutoff frequency [Hz]
 */
void calcDVFShelfParams(int i,
                        float rho,
                        float* g0,
                        float* gInf,
                        float* fc);

/**
 * Convert a frontal azimuth/elevation to a modified Interaural-Polar
 * coordinate. Whereas Interaural-Polar coordinates are with reference to the
 * median plane, alpha [0, 90], beta [0, 180] this modification is with
 * reference to the transverse plane (ipsilateral ear direction), alpha
 * [0, 180], beta [0, 90]. This is intended for the input to
 * `interpDVFShelfParams()` for calculating DVF filter parameters, which
 * are framed as an offset from the interaural axis, and based on a spherical
 * head model (i.e. elevation translates to a change in lateral angle).
 *
 * @param[in]  azimuth      Source DoA, 0˚ is forward-facing, angle increases
 *                          counter-clockwise (deg, [-360, 360]).
 * @param[in]  elevation    Source elevation, angles increase upward from the
 *                          horizon (deg, [-180, 180]).
 * @param[out] alphaLR      2-element array of lateral angle alpha for left and
 *                          right ear (deg, [0,180]]).
 * @param[out] betaLR       2-element array of vertal angle beta for left and
 *                          right ear (deg, [0,90]]).
*/
void doaToIpsiInteraural(float azimuth,
                         float elevation,
                         float* alphaLR,
                         float* betaLR);

#ifdef __cplusplus
}/* extern "C" */
#endif /* __cplusplus */

#endif /* SAF_DVF_H_INCLUDED */<|MERGE_RESOLUTION|>--- conflicted
+++ resolved
@@ -69,14 +69,8 @@
                    float * a);
 
 /**
-<<<<<<< HEAD
  * Calculate the shelving filter parameters for the Distance Variation Function
  * filter from the source (ipsilateral) azimuth and distance.
-=======
- * Apply the Distance Variation function to the input signal
- *
- * @test test__dvf_calcHighShelfParams(), test__dvf_interpHighShelfParams()
->>>>>>> d472c539
  *
  * @param[in]  theta Lateral angle, on the inter-aural axis [0..180] (deg)
  * @param[in]  rho   Source distance, normalized to head radius, >= 1
@@ -84,7 +78,7 @@
  * @param[out] iGInf Interpolated high shelf gain
  * @param[out] iFc   Interpolated high shelf cutoff frequency
  */
-<<<<<<< HEAD
+
 void interpDVFShelfParams(
                          /* Input Arguments */
                          float theta,
@@ -96,20 +90,6 @@
 
 /**
  * Calculate the DVF filter coefficients from shelving filter parameters.
-=======
-void interpHighShelfParams(/* Input Arguments */
-                           float theta,
-                           float rho,
-                           /* Output Arguments */
-                           float* iG0,
-                           float* iGInf,
-                           float* iFc);
-
-/**
- * Apply the Distance Variation function to the input signal
- *
- * @test test__dvf_calcIIRCoeffs()
->>>>>>> d472c539
  *
  * @param[in]  g0   High shelf gain at DC [dB].
  * @param[in]  gInf High shelf gain at Nyquist frequency [dB].
