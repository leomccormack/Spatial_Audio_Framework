/*
 * Copyright 2017-2018 Leo McCormack
 *
 * Permission to use, copy, modify, and/or distribute this software for any
 * purpose with or without fee is hereby granted, provided that the above
 * copyright notice and this permission notice appear in all copies.
 *
 * THE SOFTWARE IS PROVIDED "AS IS" AND THE AUTHOR DISCLAIMS ALL WARRANTIES WITH
 * REGARD TO THIS SOFTWARE INCLUDING ALL IMPLIED WARRANTIES OF MERCHANTABILITY
 * AND FITNESS. IN NO EVENT SHALL THE AUTHOR BE LIABLE FOR ANY SPECIAL, DIRECT,
 * INDIRECT, OR CONSEQUENTIAL DAMAGES OR ANY DAMAGES WHATSOEVER RESULTING FROM
 * LOSS OF USE, DATA OR PROFITS, WHETHER IN AN ACTION OF CONTRACT, NEGLIGENCE OR
 * OTHER TORTIOUS ACTION, ARISING OUT OF OR IN CONNECTION WITH THE USE OR
 * PERFORMANCE OF THIS SOFTWARE.
 */

/**
 * @file saf_sofa_reader.c
 * @ingroup SOFA_Reader
 * @brief Public source for the sofa reader module (#SAF_SOFA_READER_MODULE)
 *
 * @warning This (optional) SOFA reader, requires netcdf to be linked to your
 *          project! Refer to docs/SOFA_READER_MODULE_DEPENDENCIES.md for
 *          more information.
 *
 * @author Leo McCormack
 * @date 21.11.2017
 */

#include "saf_sofa_reader.h"
#include "../saf_hrir/saf_hrir.h" /* for access to default HRIR data */
#include "saf_externals.h"

#ifdef SAF_ENABLE_SOFA_READER_MODULE

/** Used as a workaround to netcdf's lack of thread safety... */
int __SAF_NETCDF_IN_USE = 0;

/** Used as a workaround to netcdf's lack of thread safety... */
static void __saf_netcdf_setflag(int newState){
    __SAF_NETCDF_IN_USE = newState;
}

/* ========================================================================== */
/*                              Main Functions                                */
/* ========================================================================== */

SAF_SOFA_ERROR_CODES saf_sofa_open
(
    saf_sofa_container* h,
    char* sofa_filepath
)
{
    int varid, attnum, i, j, ncid, retval, ndimsp, nvarsp, nattsp, unlimdimidp, varnattsp, counter;
    size_t tmp_size, lenp;
    char varname[NC_MAX_NAME+1], attname[NC_MAX_NAME+1];
    char* dimname;
    double* tmp_data;
    int* dimids, *dimid;
    nc_type typep;
    size_t* dimlength;

    /* Default variables */
    h->nSources = h->nReceivers = h->DataLengthIR = -1;
    h->DataSamplingRate = 0.0f;
    h->nEmitters = h->nListeners = -1;
    h->DataIR = h->SourcePosition = h->ReceiverPosition = h->ListenerPosition =
    h->ListenerUp = h->ListenerView = h->EmitterPosition = NULL;
    h->DataDelay = NULL;

    /* Default variable attributes */
    h->ListenerPositionType = h->ListenerPositionUnits = h->ReceiverPositionType
    = h->ReceiverPositionUnits = h->SourcePositionType = h->SourcePositionUnits
    = h->EmitterPositionType = h->EmitterPositionUnits = h->DataSamplingRateUnits
    = h->ListenerViewType = h->ListenerViewUnits = NULL;

    /* Default global attributes */
    h->Conventions = h->Version = h->SOFAConventions = h->SOFAConventionsVersion
    = h->APIName = h->APIVersion = h->ApplicationName = h->ApplicationVersion
    = h->AuthorContact = h->Comment = h->DataType = h->History = h->License
    = h->Organisation = h->References = h->RoomType = h->Origin = h->DateCreated
    = h->DateModified = h->Title = h->DatabaseName = h->ListenerShortName = NULL;

    /* NetCDF is not thread safe! */
    counter = 0;
    while (__SAF_NETCDF_IN_USE){
        /* WARNING: this work around will only work with SAF-built programs.
         * If another program tries to use netcdf while a SAF-built program is
         * using it, then it is quite likely there will be a segfault or
         * unexpected behaviour.
         * More details on the status of this issue can be found here:
         * https://github.com/Unidata/netcdf-c/issues/1373
         */
        /* Pause until currently active netcdf instance has been closed */
        SAF_SLEEP(10);
        counter++;
        if(counter>1000) /* Give up if waiting too long... */
            return SAF_SOFA_ERROR_NETCDF_IN_USE;
    }
    __saf_netcdf_setflag(1);

    /* Open NetCDF file */
    if ((retval = nc_open(sofa_filepath, NC_NOWRITE, &ncid)))
        nc_strerror(retval);
    if(retval!=NC_NOERR){/* if error: */
        __saf_netcdf_setflag(0);
        return SAF_SOFA_ERROR_INVALID_FILE_OR_FILE_PATH;
    }
    nc_inq(ncid, &ndimsp, &nvarsp, &nattsp, &unlimdimidp); /* find number of possible dimensions, variables, and attributes */

    /* Find dimension IDs and lengths */
    dimid = malloc1d(ndimsp*sizeof(int));
    dimlength = malloc1d(ndimsp*sizeof(size_t));
    dimname = malloc1d(ndimsp*(NC_MAX_NAME+1)*sizeof(char)); /* +1 as NC_MAX_NAME does not include null-termination */
    for (i=0; i<ndimsp; i++){
        nc_inq_dim(ncid, i, &dimname[i*(NC_MAX_NAME+1)], &dimlength[i]);
        nc_inq_dimid(ncid, &dimname[i*(NC_MAX_NAME+1)], &dimid[i]);
    }

    /* Loop over the variables and pull the data accordingly */
    dimids = NULL;
    tmp_data = NULL;
    for(varid=0; varid<nvarsp; varid++){
        nc_inq_var(ncid, varid, (char*)varname, NULL, NULL, NULL, NULL); /* Variable name */
        nc_inq_varndims(ncid, varid, &ndimsp);                           /* Variable dimensionality */
        dimids = realloc1d(dimids, ndimsp*sizeof(int));
        nc_inq_vardimid(ncid, varid, dimids);                            /* Variable dimension IDs */
        nc_inq_vartype(ncid, varid, &typep);                             /* Variable data type */
        nc_inq_varnatts(ncid, varid, &varnattsp);                        /* Variable number of associated attributes */

        if (!strcmp((char*)varname,"Data.IR")){
            /* Checks */
            if(ndimsp!=3) { __saf_netcdf_setflag(0); return SAF_SOFA_ERROR_DIMENSIONS_UNEXPECTED; }
            if(h->nReceivers!=-1 && (int)dimlength[dimid[dimids[1]]] != h->nReceivers) { __saf_netcdf_setflag(0); return SAF_SOFA_ERROR_DIMENSIONS_UNEXPECTED; }
            if(typep!=NC_DOUBLE) { __saf_netcdf_setflag(0); return SAF_SOFA_ERROR_FORMAT_UNEXPECTED; }

            /* Pull data */
            h->nSources =     (int)dimlength[dimid[dimids[0]]];
            h->nReceivers =   (int)dimlength[dimid[dimids[1]]];
            h->DataLengthIR = (int)dimlength[dimid[dimids[2]]];
            tmp_size = dimlength[dimid[dimids[0]]] * dimlength[dimid[dimids[1]]] * dimlength[dimid[dimids[2]]];
            tmp_data = realloc1d(tmp_data, tmp_size*sizeof(double));
            nc_get_var(ncid, varid, tmp_data);
            h->DataIR = malloc1d(tmp_size*sizeof(float));
            for(i=0; i<(int)tmp_size; i++)
                h->DataIR[i] = (float)tmp_data[i];
        }
        else if(!strcmp((char*)varname,"Data.SamplingRate")){
            /* Checks */
            if(!(ndimsp==1 && dimlength[dimid[dimids[0]]] == 1)) { __saf_netcdf_setflag(0); return SAF_SOFA_ERROR_DIMENSIONS_UNEXPECTED; }
            if(typep!=NC_DOUBLE) { __saf_netcdf_setflag(0); return SAF_SOFA_ERROR_FORMAT_UNEXPECTED; }

            /* Pull data */
            tmp_data = realloc1d(tmp_data, 1*sizeof(double));
            nc_get_var(ncid, varid, tmp_data);
            h->DataSamplingRate = (float)tmp_data[0];

            /* Pull associated attributes */
            for(attnum=0; attnum<varnattsp; attnum++){
                nc_inq_attname(ncid, varid, attnum, attname);
                nc_inq_attlen(ncid, varid, attname, &lenp);
                if (!strcmp((char*)attname,"Units")){
                    h->DataSamplingRateUnits = calloc1d(MAX((NC_MAX_NAME+1),lenp), sizeof(char));
                    nc_get_att(ncid, varid, attname, h->DataSamplingRateUnits);
                }
            }
        }
        else if (!strcmp((char*)varname,"Data.Delay")){
            /* Checks */
            if(!(ndimsp==2 || ndimsp==3)) { return SAF_SOFA_ERROR_DIMENSIONS_UNEXPECTED; }
            if(h->nReceivers!=-1 && !((int)dimlength[dimid[dimids[1]]] == h->nReceivers || (int)dimlength[dimid[dimids[0]]] == h->nReceivers)) { __saf_netcdf_setflag(0); return SAF_SOFA_ERROR_DIMENSIONS_UNEXPECTED; }
            if((int)dimlength[dimid[dimids[0]]] != 1 && (int)dimlength[dimid[dimids[1]]] != 1) { __saf_netcdf_setflag(0); return SAF_SOFA_ERROR_DIMENSIONS_UNEXPECTED; }
            if(typep!=NC_DOUBLE) { __saf_netcdf_setflag(0); return SAF_SOFA_ERROR_FORMAT_UNEXPECTED; }

            /* Pull data */
            tmp_size = dimlength[dimid[dimids[0]]] * dimlength[dimid[dimids[1]]];
            tmp_data = realloc1d(tmp_data, tmp_size*sizeof(double));
            nc_get_var(ncid, varid, tmp_data);
            h->DataDelay = malloc1d(tmp_size*sizeof(int));
            for(i=0; i<(int)tmp_size; i++)
                h->DataDelay[i] = (int)tmp_data[i];
        }
        else if (!strcmp((char*)varname,"SourcePosition")){
            /* Checks */
            if(ndimsp!=2) { return SAF_SOFA_ERROR_DIMENSIONS_UNEXPECTED; }
            if(h->nSources!=-1 && (int)dimlength[dimid[dimids[0]]] != h->nSources) { __saf_netcdf_setflag(0); return SAF_SOFA_ERROR_DIMENSIONS_UNEXPECTED; }
            if((int)dimlength[dimid[dimids[1]]] != 3) { __saf_netcdf_setflag(0); return SAF_SOFA_ERROR_DIMENSIONS_UNEXPECTED; }
            if(typep!=NC_DOUBLE) { __saf_netcdf_setflag(0); return SAF_SOFA_ERROR_FORMAT_UNEXPECTED; }

            /* Pull data */
            tmp_size = dimlength[dimid[dimids[0]]] * dimlength[dimid[dimids[1]]];
            h->nSources = (int)dimlength[dimid[dimids[0]]];
            tmp_data = realloc1d(tmp_data, tmp_size*sizeof(double));
            nc_get_var(ncid, varid, tmp_data);
            h->SourcePosition = malloc1d(tmp_size*sizeof(float));
            for(i=0; i<(int)tmp_size; i++)
                h->SourcePosition[i] = (float)tmp_data[i];

            /* Pull associated attributes */
            for(attnum=0; attnum<varnattsp; attnum++){
                nc_inq_attname(ncid, varid, attnum, attname);
                nc_inq_attlen(ncid, varid, attname, &lenp);
                if (!strcmp((char*)attname,"Type")){
                    h->SourcePositionType = calloc1d(MAX((NC_MAX_NAME+1),lenp), sizeof(char));
                    nc_get_att(ncid, varid, attname, h->SourcePositionType);
                }
                else if (!strcmp((char*)attname,"Units")){
                    h->SourcePositionUnits = calloc1d(MAX((NC_MAX_NAME+1),lenp), sizeof(char));
                    nc_get_att(ncid, varid, attname, h->SourcePositionUnits);
                }
            }
        }
        else if (!strcmp((char*)varname,"ReceiverPosition")){
            switch(ndimsp){
                /* Many SOFA files have the "ReceiverPosition" variable with the following dimensions: nReceivers x 3  */
                case 2:
                    /* Checks */
                    if(h->nReceivers!=-1 && (int)dimlength[dimid[dimids[0]]] != h->nReceivers) { __saf_netcdf_setflag(0); return SAF_SOFA_ERROR_DIMENSIONS_UNEXPECTED; }
                    if((int)dimlength[dimid[dimids[1]]] != 3) { __saf_netcdf_setflag(0); return SAF_SOFA_ERROR_DIMENSIONS_UNEXPECTED; }
                    if(typep!=NC_DOUBLE) { __saf_netcdf_setflag(0); return SAF_SOFA_ERROR_FORMAT_UNEXPECTED; }

                    /* Pull data */
                    h->nReceivers = (int)dimlength[dimid[dimids[0]]];
                    tmp_data = realloc1d(tmp_data, h->nReceivers*3*sizeof(double));
                    nc_get_var(ncid, varid, tmp_data);
                    h->ReceiverPosition = malloc1d(h->nReceivers*3*sizeof(float));
                    for(i=0; i<h->nReceivers*3; i++)
                            h->ReceiverPosition[i] = (float)tmp_data[i];
                    break;

                /* Some SOFA files have the "ReceiverPosition" variable with the following dimensions: 1 x nReceivers x 3
                 * This is the reason for the switch case found here {2,3}, as it is not fully understood if this '1' is
                 * for the number of emmiters or listeners? - Until this is made clear, the
                 * following code will just pull the first one (i.e. nReceivers x 3). Therefore, if you have an example
                 * of a file that has "ReceiverPosition" with the dimensions: N x nReceivers x 3  (where N>1)
                 * then please send it to the developers :-) */
                case 3:
                    /* Checks */
                    if(h->nReceivers!=-1 && (int)dimlength[dimid[dimids[0]]] != h->nReceivers) { __saf_netcdf_setflag(0); return SAF_SOFA_ERROR_DIMENSIONS_UNEXPECTED; }
                    if((int)dimlength[dimid[dimids[1]]] != 3) { __saf_netcdf_setflag(0); return SAF_SOFA_ERROR_DIMENSIONS_UNEXPECTED; }
                    if(typep!=NC_DOUBLE) { __saf_netcdf_setflag(0); return SAF_SOFA_ERROR_FORMAT_UNEXPECTED; }

                    /* Pull data */
                    h->nReceivers = (int)dimlength[dimid[dimids[0]]];
                    tmp_data = realloc1d(tmp_data, h->nReceivers*3*sizeof(double));
                    nc_get_var(ncid, varid, tmp_data);
                    h->ReceiverPosition = malloc1d(h->nReceivers*3*sizeof(float));
                    for(i=0; i<h->nReceivers*3; i++)
                        h->ReceiverPosition[i] = (float)tmp_data[i];
                    break;
                default:
                    return SAF_SOFA_ERROR_DIMENSIONS_UNEXPECTED;
            }

            /* Pull associated attributes */
            for(attnum=0; attnum<varnattsp; attnum++){
                nc_inq_attname(ncid, varid, attnum, attname);
                nc_inq_attlen(ncid, varid, attname, &lenp);
                if (!strcmp((char*)attname,"Type")){
                    h->ReceiverPositionType = calloc1d(MAX((NC_MAX_NAME+1),lenp), sizeof(char));
                    nc_get_att(ncid, varid, attname, h->ReceiverPositionType);
                }
                else if (!strcmp((char*)attname,"Units")){
                    h->ReceiverPositionUnits = calloc1d(MAX((NC_MAX_NAME+1),lenp), sizeof(char));
                    nc_get_att(ncid, varid, attname, h->ReceiverPositionUnits);
                }
            }
        }
        else if (!strcmp((char*)varname,"ListenerPosition")){
            /* Checks */
            if(ndimsp!=2) { return SAF_SOFA_ERROR_DIMENSIONS_UNEXPECTED; }
<<<<<<< HEAD
            if(h->nListeners!=-1 && (int)dimlength[dimid[dimids[0]]] != h->nListeners) { return SAF_SOFA_ERROR_DIMENSIONS_UNEXPECTED; }
            if((int)dimlength[dimid[dimids[1]]] != 3) { return SAF_SOFA_ERROR_DIMENSIONS_UNEXPECTED; }
            //if((int)dimlength[dimid[dimids[1]]] != 1 && (int)dimlength[dimid[dimids[0]]] != 1) { return SAF_SOFA_ERROR_DIMENSIONS_UNEXPECTED; }
            if(typep!=NC_DOUBLE) { return SAF_SOFA_ERROR_FORMAT_UNEXPECTED; }
=======
            if((int)dimlength[dimid[dimids[1]]] != 3 && (int)dimlength[dimid[dimids[0]]] != 3) { __saf_netcdf_setflag(0); return SAF_SOFA_ERROR_DIMENSIONS_UNEXPECTED; }
            if((int)dimlength[dimid[dimids[1]]] != 1 && (int)dimlength[dimid[dimids[0]]] != 1) { __saf_netcdf_setflag(0); return SAF_SOFA_ERROR_DIMENSIONS_UNEXPECTED; }
            if(typep!=NC_DOUBLE) { __saf_netcdf_setflag(0); return SAF_SOFA_ERROR_FORMAT_UNEXPECTED; }
>>>>>>> 0c29e9ce

            /* Pull data */
            tmp_size = dimlength[dimid[dimids[0]]] * dimlength[dimid[dimids[1]]];
            h->nListeners = (int)dimlength[dimid[dimids[0]]];
            tmp_data = realloc1d(tmp_data, tmp_size*sizeof(double));
            nc_get_var(ncid, varid, tmp_data);
            h->ListenerPosition = malloc1d(tmp_size*sizeof(float));
            for(j=0; j<(int)tmp_size; j++)
                h->ListenerPosition[j] = (float)tmp_data[j];

            /* Pull associated attributes */
            for(attnum=0; attnum<varnattsp; attnum++){
                nc_inq_attname(ncid, varid, attnum, attname);
                nc_inq_attlen(ncid, varid, attname, &lenp);
                if (!strcmp((char*)attname,"Type")){
                    h->ListenerPositionType = calloc1d(MAX((NC_MAX_NAME+1),lenp), sizeof(char));
                    nc_get_att(ncid, varid, attname, h->ListenerPositionType);
                }
                else if (!strcmp((char*)attname,"Units")){
                    h->ListenerPositionUnits = calloc1d(MAX((NC_MAX_NAME+1),lenp), sizeof(char));
                    nc_get_att(ncid, varid, attname, h->ListenerPositionUnits);
                }
            }
        }
        else if (!strcmp((char*)varname,"ListenerUp")){
            /* Checks */
            if(ndimsp!=2) { return SAF_SOFA_ERROR_DIMENSIONS_UNEXPECTED; }
<<<<<<< HEAD
            if((int)dimlength[dimid[dimids[1]]] != 3) { return SAF_SOFA_ERROR_DIMENSIONS_UNEXPECTED; }
            //if((int)dimlength[dimid[dimids[1]]] != 1 && (int)dimlength[dimid[dimids[0]]] != 1) { return SAF_SOFA_ERROR_DIMENSIONS_UNEXPECTED; }
            if(typep!=NC_DOUBLE) { return SAF_SOFA_ERROR_FORMAT_UNEXPECTED; }
=======
            if((int)dimlength[dimid[dimids[1]]] != 3 && (int)dimlength[dimid[dimids[0]]] != 3) { __saf_netcdf_setflag(0); return SAF_SOFA_ERROR_DIMENSIONS_UNEXPECTED; }
            if((int)dimlength[dimid[dimids[1]]] != 1 && (int)dimlength[dimid[dimids[0]]] != 1) { __saf_netcdf_setflag(0); return SAF_SOFA_ERROR_DIMENSIONS_UNEXPECTED; }
            if(typep!=NC_DOUBLE) { __saf_netcdf_setflag(0); return SAF_SOFA_ERROR_FORMAT_UNEXPECTED; }
>>>>>>> 0c29e9ce

            /*  Pull data */
            // Will probably need to add a way to know what dimensions it takes (can be either 1x3 or nListenersx3)
            tmp_size = dimlength[dimid[dimids[0]]] * dimlength[dimid[dimids[1]]];
            //h->nListeners = (int)dimlength[dimid[dimids[0]]];
            tmp_data = realloc1d(tmp_data, tmp_size*sizeof(double));
            nc_get_var(ncid, varid, tmp_data);
            h->ListenerUp = malloc1d(tmp_size*sizeof(float));
            for(j=0; j<(int)tmp_size; j++)
                h->ListenerUp[j] = (float)tmp_data[j];
        }
        else if (!strcmp((char*)varname,"ListenerView")){
            /* Checks */
            if(ndimsp!=2) { return SAF_SOFA_ERROR_DIMENSIONS_UNEXPECTED; }
<<<<<<< HEAD
            if((int)dimlength[dimid[dimids[1]]] != 3) { return SAF_SOFA_ERROR_DIMENSIONS_UNEXPECTED; }
            //if((int)dimlength[dimid[dimids[1]]] != 1 && (int)dimlength[dimid[dimids[0]]] != 1) { return SAF_SOFA_ERROR_DIMENSIONS_UNEXPECTED; }
=======
            if((int)dimlength[dimid[dimids[1]]] != 3 && (int)dimlength[dimid[dimids[0]]] != 3) { __saf_netcdf_setflag(0); return SAF_SOFA_ERROR_DIMENSIONS_UNEXPECTED; }
            if((int)dimlength[dimid[dimids[1]]] != 1 && (int)dimlength[dimid[dimids[0]]] != 1) { __saf_netcdf_setflag(0); return SAF_SOFA_ERROR_DIMENSIONS_UNEXPECTED; }
>>>>>>> 0c29e9ce
            if(typep!=NC_DOUBLE) { return SAF_SOFA_ERROR_FORMAT_UNEXPECTED; }

            /* Pull data */
            // Will probably need to add a way to know what dimensions it takes (can be either 1x3 or nListenersx3)
            tmp_size = dimlength[dimid[dimids[0]]] * dimlength[dimid[dimids[1]]];
            //h->nListeners = 1;
            tmp_data = realloc1d(tmp_data, tmp_size*sizeof(double));
            nc_get_var(ncid, varid, tmp_data);
            h->ListenerView = malloc1d(tmp_size*sizeof(float));
            for(j=0; j<(int)tmp_size; j++)
                h->ListenerView[j] = (float)tmp_data[j];

            /* Pull associated attributes */
            for(attnum=0; attnum<varnattsp; attnum++){
                nc_inq_attname(ncid, varid, attnum, attname);
                nc_inq_attlen(ncid, varid, attname, &lenp);
                if (!strcmp((char*)attname,"Type")){
                    h->ListenerViewType = calloc1d(MAX((NC_MAX_NAME+1),lenp), sizeof(char));
                    nc_get_att(ncid, varid, attname, h->ListenerViewType);
                }
                else if (!strcmp((char*)attname,"Units")){
                    h->ListenerViewUnits = calloc1d(MAX((NC_MAX_NAME+1),lenp), sizeof(char));
                    nc_get_att(ncid, varid, attname, h->ListenerViewUnits);
                }
            }
        }
        else if (!strcmp((char*)varname,"EmitterPosition")){
            switch(ndimsp){
                /* Many SOFA files have the "EmitterPosition" variable with the following dimensions: nEmitters x 3  */
                case 2:
                    /* Checks */
                    if((int)dimlength[dimid[dimids[1]]] != 3 && (int)dimlength[dimid[dimids[0]]] != 3) { __saf_netcdf_setflag(0); return SAF_SOFA_ERROR_DIMENSIONS_UNEXPECTED; }
                    if(typep!=NC_DOUBLE) { __saf_netcdf_setflag(0); return SAF_SOFA_ERROR_FORMAT_UNEXPECTED; }

                    /* Pull data */
                    tmp_size = dimlength[dimid[dimids[0]]] * dimlength[dimid[dimids[1]]];
                    tmp_size *= ndimsp==3 ? dimlength[dimid[dimids[2]]] : 1;
                    h->nEmitters = dimlength[dimid[dimids[1]]] == 3 ? (int)dimlength[dimid[dimids[0]]] : (int)dimlength[dimid[dimids[1]]];
                    tmp_data = realloc1d(tmp_data, tmp_size*sizeof(double));
                    nc_get_var(ncid, varid, tmp_data);
                    h->EmitterPosition = malloc1d(tmp_size*sizeof(float));
                    for(i=0; i<(int)tmp_size; i++)
                        h->EmitterPosition[i] = (float)tmp_data[i];
                    break;

                /* Some SOFA files have the "EmitterPosition" variable with the following dimensions: 1 x nEmitters x 3
                 * This is the reason for the switch case found here {2,3}, as it is not fully understood if this '1' is
                 * for the number of listeners? - Until this is made clear, the
                 * following code will just pull the first one (i.e. nEmitters x 3). Therefore, if you have an example
                 * of a file that has "EmitterPosition" with the dimensions: N x nEmitters x 3  (where N>1)
                 * then please send it to the developers :-) */
                case 3:
                    /* Checks */
                    if((int)dimlength[dimid[dimids[1]]] != 3 && (int)dimlength[dimid[dimids[0]]] != 3) { __saf_netcdf_setflag(0); return SAF_SOFA_ERROR_DIMENSIONS_UNEXPECTED; }
                    if(typep!=NC_DOUBLE) { __saf_netcdf_setflag(0); return SAF_SOFA_ERROR_FORMAT_UNEXPECTED; }

                    /* Pull data */
                    tmp_size = dimlength[dimid[dimids[0]]] * dimlength[dimid[dimids[1]]];
                    tmp_size *= ndimsp==3 ? dimlength[dimid[dimids[2]]] : 1;
                    h->nEmitters = dimlength[dimid[dimids[1]]] == 3 ? (int)dimlength[dimid[dimids[0]]] : (int)dimlength[dimid[dimids[1]]];
                    tmp_data = realloc1d(tmp_data, tmp_size*sizeof(double));
                    nc_get_var(ncid, varid, tmp_data);
                    h->EmitterPosition = malloc1d(tmp_size*sizeof(float));
                    for(i=0; i<(int)tmp_size; i++)
                        h->EmitterPosition[i] = (float)tmp_data[i];
                    break;
                default:
                    return SAF_SOFA_ERROR_DIMENSIONS_UNEXPECTED;
            }

            /* Pull associated attributes */
            for(attnum=0; attnum<varnattsp; attnum++){
                nc_inq_attname(ncid, varid, attnum, attname);
                nc_inq_attlen(ncid, varid, attname, &lenp);
                if (!strcmp((char*)attname,"Type")){
                    h->EmitterPositionType = calloc1d(MAX((NC_MAX_NAME+1),lenp), sizeof(char));
                    nc_get_att(ncid, varid, attname, h->EmitterPositionType);
                }
                else if (!strcmp((char*)attname,"Units")){
                    h->EmitterPositionUnits = calloc1d(MAX((NC_MAX_NAME+1),lenp), sizeof(char));
                    nc_get_att(ncid, varid, attname, h->EmitterPositionUnits);
                }
            }
        }
    }

    /* Loop over the attributes and pull the info accordingly */
    for(attnum=0; attnum<nattsp; attnum++){
        nc_inq_attname(ncid, -1, attnum, attname);
        nc_inq_attlen(ncid, -1, attname, &lenp);

        if (!strcmp((char*)attname,"DataType")){
            h->DataType = calloc1d(MAX((NC_MAX_NAME+1),lenp), sizeof(char));
            nc_get_att(ncid, -1, attname, h->DataType);
        }
        else if (!strcmp((char*)attname,"Conventions")){
            h->Conventions = calloc1d(MAX((NC_MAX_NAME+1),lenp), sizeof(char));
            nc_get_att(ncid, -1, attname, h->Conventions);
        }
        else if (!strcmp((char*)attname,"Version")){
            h->Version = calloc1d(MAX((NC_MAX_NAME+1),lenp), sizeof(char));
            nc_get_att(ncid, NC_GLOBAL, attname, h->Version);
        }
        else if (!strcmp((char*)attname,"SOFAConventions")){
            h->SOFAConventions = calloc1d(MAX((NC_MAX_NAME+1),lenp), sizeof(char));
            nc_get_att(ncid, NC_GLOBAL, attname, h->SOFAConventions);
        }
        else if (!strcmp((char*)attname,"SOFAConventionsVersion")){
            h->SOFAConventionsVersion = calloc1d(MAX((NC_MAX_NAME+1),lenp), sizeof(char));
            nc_get_att(ncid, NC_GLOBAL, attname, h->SOFAConventionsVersion);
        }
        else if (!strcmp((char*)attname,"APIName")){
            h->APIName = calloc1d(MAX((NC_MAX_NAME+1),lenp), sizeof(char));
            nc_get_att(ncid, NC_GLOBAL, attname, h->APIName);
        }
        else if (!strcmp((char*)attname,"APIVersion")){
            h->APIVersion = calloc1d(MAX((NC_MAX_NAME+1),lenp), sizeof(char));
            nc_get_att(ncid, NC_GLOBAL, attname, h->APIVersion);
        }
        else if (!strcmp((char*)attname,"ApplicationName")){
            h->ApplicationName = calloc1d(MAX((NC_MAX_NAME+1),lenp), sizeof(char));
            nc_get_att(ncid, NC_GLOBAL, attname, h->ApplicationName);
        }
        else if (!strcmp((char*)attname,"ApplicationVersion")){
            h->ApplicationVersion = calloc1d(MAX((NC_MAX_NAME+1),lenp), sizeof(char));
            nc_get_att(ncid, NC_GLOBAL, attname, h->ApplicationVersion);
        }
        else if (!strcmp((char*)attname,"AuthorContact")){
            h->AuthorContact = calloc1d(MAX((NC_MAX_NAME+1),lenp), sizeof(char));
            nc_get_att(ncid, NC_GLOBAL, attname, h->AuthorContact);
        }
        else if (!strcmp((char*)attname,"Comment")){
            h->Comment = calloc1d(MAX((NC_MAX_NAME+1),lenp), sizeof(char));
            nc_get_att(ncid, NC_GLOBAL, attname, h->Comment);
        }
        else if (!strcmp((char*)attname,"History")){
            h->History = calloc1d(MAX((NC_MAX_NAME+1),lenp), sizeof(char));
            nc_get_att(ncid, NC_GLOBAL, attname, h->History);
        }
        else if (!strcmp((char*)attname,"License")){
            h->License = calloc1d(MAX((NC_MAX_NAME+1),lenp), sizeof(char));
            nc_get_att(ncid, NC_GLOBAL, attname, h->License);
        }
        else if (!strcmp((char*)attname,"Organization")||!strcmp((char*)attname,"Organisation")){
            h->Organisation = calloc1d(MAX((NC_MAX_NAME+1),lenp), sizeof(char));
            nc_get_att(ncid, NC_GLOBAL, attname, h->Organisation);
        }
        else if (!strcmp((char*)attname,"References")){
            h->References = calloc1d(MAX((NC_MAX_NAME+1),lenp), sizeof(char));
            nc_get_att(ncid, NC_GLOBAL, attname, h->References);
        }
        else if (!strcmp((char*)attname,"RoomType")){
            h->RoomType = calloc1d(MAX((NC_MAX_NAME+1),lenp), sizeof(char));
            nc_get_att(ncid, NC_GLOBAL, attname, h->RoomType);
        }
        else if (!strcmp((char*)attname,"Origin")){
            h->Origin = calloc1d(MAX((NC_MAX_NAME+1),lenp), sizeof(char));
            nc_get_att(ncid, NC_GLOBAL, attname, h->Origin);
        }
        else if (!strcmp((char*)attname,"DateCreated")){
            h->DateCreated = calloc1d(MAX((NC_MAX_NAME+1),lenp), sizeof(char));
            nc_get_att(ncid, NC_GLOBAL, attname, h->DateCreated);
        }
        else if (!strcmp((char*)attname,"DateModified")){
            h->DateModified = calloc1d(MAX((NC_MAX_NAME+1),lenp), sizeof(char));
            nc_get_att(ncid, NC_GLOBAL, attname, h->DateModified);
        }
        else if (!strcmp((char*)attname,"Title")){
            h->Title = calloc1d(MAX((NC_MAX_NAME+1),lenp), sizeof(char));
            nc_get_att(ncid, NC_GLOBAL, attname, h->Title);
        }
        else if (!strcmp((char*)attname,"DatabaseName")){
            h->DatabaseName = calloc1d(MAX((NC_MAX_NAME+1),lenp), sizeof(char));
            nc_get_att(ncid, NC_GLOBAL, attname, h->DatabaseName);
        }
        else if (!strcmp((char*)attname,"ListenerShortName")){
            h->ListenerShortName = calloc1d(MAX((NC_MAX_NAME+1),lenp), sizeof(char));
            nc_get_att(ncid, NC_GLOBAL, attname, h->ListenerShortName);
        }
    }

    /* Close the file and clean-up */
    nc_close(ncid);
    __saf_netcdf_setflag(0);
    free(dimid);
    free(dimlength);
    free(dimname);
    free(dimids);
    free(tmp_data);

    return SAF_SOFA_OK;
}


void saf_sofa_close
(
    saf_sofa_container* c
)
{
    /* Vars */
    free(c->DataIR);
    free(c->SourcePosition);
    free(c->ReceiverPosition);
    free(c->DataDelay);
    free(c->ListenerPosition);
    free(c->ListenerView);
    free(c->ListenerUp);
    free(c->EmitterPosition);

    /* Var Atts */
    free(c->ListenerPositionType);
    free(c->ListenerPositionUnits);
    free(c->ListenerViewType);
    free(c->ListenerViewUnits);
    free(c->ReceiverPositionType);
    free(c->ReceiverPositionUnits);
    free(c->SourcePositionType);
    free(c->SourcePositionUnits);
    free(c->EmitterPositionType);
    free(c->EmitterPositionUnits);
    free(c->DataSamplingRateUnits);

    /* Global Atts */
    free(c->Conventions);
    free(c->Version);
    free(c->SOFAConventions);
    free(c->SOFAConventionsVersion);
    free(c->APIName);
    free(c->APIVersion);
    free(c->ApplicationName);
    free(c->ApplicationVersion);
    free(c->AuthorContact);
    free(c->Comment);
    free(c->DataType);
    free(c->History);
    free(c->License);
    free(c->Organisation);
    free(c->References);
    free(c->RoomType);
    free(c->Origin);
    free(c->DateCreated);
    free(c->DateModified);
    free(c->Title);
    free(c->DatabaseName);
    free(c->ListenerShortName);
}


/* ========================================================================== */
/*                            Deprecated Functions                            */
/* ========================================================================== */

void loadSofaFile
(
    char* sofa_filepath,
    float** hrirs,
    float** hrir_dirs_deg,
    int* N_hrir_dirs,
    int* hrir_len,
    int* hrir_fs
)
{
    int i, j, k, retval,dimid[6], *dimids, ndimsp,ncid, varid, is0_360;
    size_t dimlength[6], IR_dims[3], SourcePosition_dims[2];
    size_t hrir_dims[3];
    char dimname[6];
    //const char* errorMessage;
    double* IR, *SourcePosition, IR_fs;
    
    /* free any existing memory */
    if(*hrirs!=NULL)
        free(*hrirs);
    if(*hrir_dirs_deg!=NULL)
        free(*hrir_dirs_deg);
    
    /* open sofa file */
    /* (retval is set to error value if sofa_filepath==NULL (intentional), or if the file
     * path/name was not found (unintentional). */
    ncid = -1;
    if(sofa_filepath!=NULL){
        if ((retval = nc_open(sofa_filepath, NC_NOWRITE, &ncid)))
            nc_strerror(retval);
    }
    else
        retval = NC_FATAL;
    
    /* if error: */
    if(retval!=NC_NOERR){
        is0_360 = 0;
        /* return default HRIR data */
        (*N_hrir_dirs) = __default_N_hrir_dirs;
        (*hrir_len) = __default_hrir_len;
        (*hrir_fs) = __default_hrir_fs;
        (*hrirs) = malloc1d((*N_hrir_dirs) * 2 * (*hrir_len)*sizeof(float));
        memcpy((*hrirs), (float*)__default_hrirs, (*N_hrir_dirs) * 2 * (*hrir_len)*sizeof(float));
        (*hrir_dirs_deg) = malloc1d((*N_hrir_dirs) * 2 * sizeof(float));
        memcpy((*hrir_dirs_deg), (float*)__default_hrir_dirs_deg, (*N_hrir_dirs) * 2 * sizeof(float));
        for(i=0; i<(*N_hrir_dirs); i++){ 
            if((*hrir_dirs_deg)[2*i+0]>=181.0f)
                is0_360 = 1;
        }
        /* convert to -180..180, if azi is 0..360 */
        if(is0_360)
            for(i=0; i<(*N_hrir_dirs); i++)
                (*hrir_dirs_deg)[2*i+0] = (*hrir_dirs_deg)[2*i+0]>180.0f ? (*hrir_dirs_deg)[2*i+0] -360.0f : (*hrir_dirs_deg)[2*i+0];
        
#ifndef NDEBUG
        /* also output warning message, if encountering this error value was
         * unintentional (i.e. sofa_filepath!=NULL) */
        if(sofa_filepath!=NULL)
            saf_error_print(SAF_WARNING__SOFA_FILE_NOT_FOUND);
#endif
        return;
    }
    assert(ncid!=-1);
 
    /* Determine dimension IDs and lengths */
    /* Note: there are 6 possible dimension lengths in the sofa standard */
    for (i=0; i<6; i++){
        retval = nc_inq_dim(ncid, i, &dimname[i], &dimlength[i]);
        nc_strerror(retval);
        retval = nc_inq_dimid(ncid, &dimname[i], &dimid[i]);
        nc_strerror(retval);
    }
    
    /* Extract IR data */
    if ((retval = nc_inq_varid(ncid, "Data.IR", &varid)))
        nc_strerror(retval);
    if ((retval =  nc_inq_varndims (ncid, varid, &ndimsp)))
        nc_strerror(retval);
    dimids = malloc1d(ndimsp*sizeof(int));
    if ((retval = nc_inq_vardimid(ncid, varid, dimids)))
        nc_strerror(retval);
    for(i=0; i<3; i++)
        IR_dims[i] = dimlength[dimid[dimids[i]]];
    free(dimids);
    IR = malloc1d(IR_dims[0]*IR_dims[1]*IR_dims[2]*sizeof(double));
    if ((retval = nc_get_var(ncid, varid, IR)))
        nc_strerror(retval);
    if ((retval = nc_inq_varid(ncid, "Data.SamplingRate", &varid)))
        nc_strerror(retval);
    if ((retval = nc_get_var(ncid, varid, &IR_fs)))
        nc_strerror(retval);
    
    /* Extract positional data */
    if ((retval = nc_inq_varid(ncid, "SourcePosition", &varid)))
        nc_strerror(retval);
    if ((retval =  nc_inq_varndims (ncid, varid, &ndimsp)))
        nc_strerror(retval);
    dimids = malloc1d(ndimsp*sizeof(int));
    if ((retval = nc_inq_vardimid(ncid, varid, dimids)))
        nc_strerror(retval);
    for(i=0; i<2; i++)
        SourcePosition_dims[i] = dimlength[dimid[dimids[i]]];
    free(dimids);
    SourcePosition = malloc1d(SourcePosition_dims[0]*SourcePosition_dims[1]*sizeof(double));
    if ((retval = nc_get_var(ncid, varid, SourcePosition)))
        nc_strerror(retval);
    
    /* Close the file, freeing all resources. */
    if ((retval = nc_close(ncid)))
        nc_strerror(retval);
    
    /* Allocate memory */
    (*hrir_len) = (int)IR_dims[2]; 
    (*hrirs) = malloc1d(IR_dims[0]*IR_dims[1]*(*hrir_len) *sizeof(float));
    (*hrir_dirs_deg) = malloc1d(SourcePosition_dims[0]*2*sizeof(float));
    
    /* Store relevent info in handle */
    (*hrir_fs) = (int)(IR_fs+0.5);
    hrir_dims[0] = IR_dims[0];
    hrir_dims[1] = IR_dims[1];
    hrir_dims[2] = (size_t)(*hrir_len);
    (*N_hrir_dirs) = (int)hrir_dims[0];
    for(i=0; i<(int)hrir_dims[0]; i++){
        for(j=0; j<(int)hrir_dims[1]; j++){
            for(k=0; k<(int)hrir_dims[2]; k++){
                /* trunctate IRs and store in floating point precision */
                (*hrirs)[i*hrir_dims[1]*hrir_dims[2] + j*hrir_dims[2] + k] = (float)IR[i*IR_dims[1]*IR_dims[2] + j*IR_dims[2] + k];
            }
        }
    }
    
    /* store in floating point precision */
    is0_360 = 0;
    for(i=0; i<(int)SourcePosition_dims[0]; i++){
        (*hrir_dirs_deg)[2*i+0] = (float)SourcePosition[i*SourcePosition_dims[1]+0];
        (*hrir_dirs_deg)[2*i+1] = (float)SourcePosition[i*SourcePosition_dims[1]+1];
        if((*hrir_dirs_deg)[2*i+0]>=181.0f)
            is0_360 = 1;
    }
    
    /* convert to -180..180, if azi is 0..360 */
    if(is0_360)
        for(i=0; i<(int)SourcePosition_dims[0]; i++)
            (*hrir_dirs_deg)[2*i+0] = (*hrir_dirs_deg)[2*i+0]>180.0f ? (*hrir_dirs_deg)[2*i+0] -360.0f : (*hrir_dirs_deg)[2*i+0];
            
    free(IR);
    free(SourcePosition);
}

#endif /* SAF_ENABLE_SOFA_READER_MODULE */
<|MERGE_RESOLUTION|>--- conflicted
+++ resolved
@@ -1,740 +1,723 @@
-/*
- * Copyright 2017-2018 Leo McCormack
- *
- * Permission to use, copy, modify, and/or distribute this software for any
- * purpose with or without fee is hereby granted, provided that the above
- * copyright notice and this permission notice appear in all copies.
- *
- * THE SOFTWARE IS PROVIDED "AS IS" AND THE AUTHOR DISCLAIMS ALL WARRANTIES WITH
- * REGARD TO THIS SOFTWARE INCLUDING ALL IMPLIED WARRANTIES OF MERCHANTABILITY
- * AND FITNESS. IN NO EVENT SHALL THE AUTHOR BE LIABLE FOR ANY SPECIAL, DIRECT,
- * INDIRECT, OR CONSEQUENTIAL DAMAGES OR ANY DAMAGES WHATSOEVER RESULTING FROM
- * LOSS OF USE, DATA OR PROFITS, WHETHER IN AN ACTION OF CONTRACT, NEGLIGENCE OR
- * OTHER TORTIOUS ACTION, ARISING OUT OF OR IN CONNECTION WITH THE USE OR
- * PERFORMANCE OF THIS SOFTWARE.
- */
-
-/**
- * @file saf_sofa_reader.c
- * @ingroup SOFA_Reader
- * @brief Public source for the sofa reader module (#SAF_SOFA_READER_MODULE)
- *
- * @warning This (optional) SOFA reader, requires netcdf to be linked to your
- *          project! Refer to docs/SOFA_READER_MODULE_DEPENDENCIES.md for
- *          more information.
- *
- * @author Leo McCormack
- * @date 21.11.2017
- */
-
-#include "saf_sofa_reader.h"
-#include "../saf_hrir/saf_hrir.h" /* for access to default HRIR data */
-#include "saf_externals.h"
-
-#ifdef SAF_ENABLE_SOFA_READER_MODULE
-
-/** Used as a workaround to netcdf's lack of thread safety... */
-int __SAF_NETCDF_IN_USE = 0;
-
-/** Used as a workaround to netcdf's lack of thread safety... */
-static void __saf_netcdf_setflag(int newState){
-    __SAF_NETCDF_IN_USE = newState;
-}
-
-/* ========================================================================== */
-/*                              Main Functions                                */
-/* ========================================================================== */
-
-SAF_SOFA_ERROR_CODES saf_sofa_open
-(
-    saf_sofa_container* h,
-    char* sofa_filepath
-)
-{
-    int varid, attnum, i, j, ncid, retval, ndimsp, nvarsp, nattsp, unlimdimidp, varnattsp, counter;
-    size_t tmp_size, lenp;
-    char varname[NC_MAX_NAME+1], attname[NC_MAX_NAME+1];
-    char* dimname;
-    double* tmp_data;
-    int* dimids, *dimid;
-    nc_type typep;
-    size_t* dimlength;
-
-    /* Default variables */
-    h->nSources = h->nReceivers = h->DataLengthIR = -1;
-    h->DataSamplingRate = 0.0f;
-    h->nEmitters = h->nListeners = -1;
-    h->DataIR = h->SourcePosition = h->ReceiverPosition = h->ListenerPosition =
-    h->ListenerUp = h->ListenerView = h->EmitterPosition = NULL;
-    h->DataDelay = NULL;
-
-    /* Default variable attributes */
-    h->ListenerPositionType = h->ListenerPositionUnits = h->ReceiverPositionType
-    = h->ReceiverPositionUnits = h->SourcePositionType = h->SourcePositionUnits
-    = h->EmitterPositionType = h->EmitterPositionUnits = h->DataSamplingRateUnits
-    = h->ListenerViewType = h->ListenerViewUnits = NULL;
-
-    /* Default global attributes */
-    h->Conventions = h->Version = h->SOFAConventions = h->SOFAConventionsVersion
-    = h->APIName = h->APIVersion = h->ApplicationName = h->ApplicationVersion
-    = h->AuthorContact = h->Comment = h->DataType = h->History = h->License
-    = h->Organisation = h->References = h->RoomType = h->Origin = h->DateCreated
-    = h->DateModified = h->Title = h->DatabaseName = h->ListenerShortName = NULL;
-
-    /* NetCDF is not thread safe! */
-    counter = 0;
-    while (__SAF_NETCDF_IN_USE){
-        /* WARNING: this work around will only work with SAF-built programs.
-         * If another program tries to use netcdf while a SAF-built program is
-         * using it, then it is quite likely there will be a segfault or
-         * unexpected behaviour.
-         * More details on the status of this issue can be found here:
-         * https://github.com/Unidata/netcdf-c/issues/1373
-         */
-        /* Pause until currently active netcdf instance has been closed */
-        SAF_SLEEP(10);
-        counter++;
-        if(counter>1000) /* Give up if waiting too long... */
-            return SAF_SOFA_ERROR_NETCDF_IN_USE;
-    }
-    __saf_netcdf_setflag(1);
-
-    /* Open NetCDF file */
-    if ((retval = nc_open(sofa_filepath, NC_NOWRITE, &ncid)))
-        nc_strerror(retval);
-    if(retval!=NC_NOERR){/* if error: */
-        __saf_netcdf_setflag(0);
-        return SAF_SOFA_ERROR_INVALID_FILE_OR_FILE_PATH;
-    }
-    nc_inq(ncid, &ndimsp, &nvarsp, &nattsp, &unlimdimidp); /* find number of possible dimensions, variables, and attributes */
-
-    /* Find dimension IDs and lengths */
-    dimid = malloc1d(ndimsp*sizeof(int));
-    dimlength = malloc1d(ndimsp*sizeof(size_t));
-    dimname = malloc1d(ndimsp*(NC_MAX_NAME+1)*sizeof(char)); /* +1 as NC_MAX_NAME does not include null-termination */
-    for (i=0; i<ndimsp; i++){
-        nc_inq_dim(ncid, i, &dimname[i*(NC_MAX_NAME+1)], &dimlength[i]);
-        nc_inq_dimid(ncid, &dimname[i*(NC_MAX_NAME+1)], &dimid[i]);
-    }
-
-    /* Loop over the variables and pull the data accordingly */
-    dimids = NULL;
-    tmp_data = NULL;
-    for(varid=0; varid<nvarsp; varid++){
-        nc_inq_var(ncid, varid, (char*)varname, NULL, NULL, NULL, NULL); /* Variable name */
-        nc_inq_varndims(ncid, varid, &ndimsp);                           /* Variable dimensionality */
-        dimids = realloc1d(dimids, ndimsp*sizeof(int));
-        nc_inq_vardimid(ncid, varid, dimids);                            /* Variable dimension IDs */
-        nc_inq_vartype(ncid, varid, &typep);                             /* Variable data type */
-        nc_inq_varnatts(ncid, varid, &varnattsp);                        /* Variable number of associated attributes */
-
-        if (!strcmp((char*)varname,"Data.IR")){
-            /* Checks */
-            if(ndimsp!=3) { __saf_netcdf_setflag(0); return SAF_SOFA_ERROR_DIMENSIONS_UNEXPECTED; }
-            if(h->nReceivers!=-1 && (int)dimlength[dimid[dimids[1]]] != h->nReceivers) { __saf_netcdf_setflag(0); return SAF_SOFA_ERROR_DIMENSIONS_UNEXPECTED; }
-            if(typep!=NC_DOUBLE) { __saf_netcdf_setflag(0); return SAF_SOFA_ERROR_FORMAT_UNEXPECTED; }
-
-            /* Pull data */
-            h->nSources =     (int)dimlength[dimid[dimids[0]]];
-            h->nReceivers =   (int)dimlength[dimid[dimids[1]]];
-            h->DataLengthIR = (int)dimlength[dimid[dimids[2]]];
-            tmp_size = dimlength[dimid[dimids[0]]] * dimlength[dimid[dimids[1]]] * dimlength[dimid[dimids[2]]];
-            tmp_data = realloc1d(tmp_data, tmp_size*sizeof(double));
-            nc_get_var(ncid, varid, tmp_data);
-            h->DataIR = malloc1d(tmp_size*sizeof(float));
-            for(i=0; i<(int)tmp_size; i++)
-                h->DataIR[i] = (float)tmp_data[i];
-        }
-        else if(!strcmp((char*)varname,"Data.SamplingRate")){
-            /* Checks */
-            if(!(ndimsp==1 && dimlength[dimid[dimids[0]]] == 1)) { __saf_netcdf_setflag(0); return SAF_SOFA_ERROR_DIMENSIONS_UNEXPECTED; }
-            if(typep!=NC_DOUBLE) { __saf_netcdf_setflag(0); return SAF_SOFA_ERROR_FORMAT_UNEXPECTED; }
-
-            /* Pull data */
-            tmp_data = realloc1d(tmp_data, 1*sizeof(double));
-            nc_get_var(ncid, varid, tmp_data);
-            h->DataSamplingRate = (float)tmp_data[0];
-
-            /* Pull associated attributes */
-            for(attnum=0; attnum<varnattsp; attnum++){
-                nc_inq_attname(ncid, varid, attnum, attname);
-                nc_inq_attlen(ncid, varid, attname, &lenp);
-                if (!strcmp((char*)attname,"Units")){
-                    h->DataSamplingRateUnits = calloc1d(MAX((NC_MAX_NAME+1),lenp), sizeof(char));
-                    nc_get_att(ncid, varid, attname, h->DataSamplingRateUnits);
-                }
-            }
-        }
-        else if (!strcmp((char*)varname,"Data.Delay")){
-            /* Checks */
-            if(!(ndimsp==2 || ndimsp==3)) { return SAF_SOFA_ERROR_DIMENSIONS_UNEXPECTED; }
-            if(h->nReceivers!=-1 && !((int)dimlength[dimid[dimids[1]]] == h->nReceivers || (int)dimlength[dimid[dimids[0]]] == h->nReceivers)) { __saf_netcdf_setflag(0); return SAF_SOFA_ERROR_DIMENSIONS_UNEXPECTED; }
-            if((int)dimlength[dimid[dimids[0]]] != 1 && (int)dimlength[dimid[dimids[1]]] != 1) { __saf_netcdf_setflag(0); return SAF_SOFA_ERROR_DIMENSIONS_UNEXPECTED; }
-            if(typep!=NC_DOUBLE) { __saf_netcdf_setflag(0); return SAF_SOFA_ERROR_FORMAT_UNEXPECTED; }
-
-            /* Pull data */
-            tmp_size = dimlength[dimid[dimids[0]]] * dimlength[dimid[dimids[1]]];
-            tmp_data = realloc1d(tmp_data, tmp_size*sizeof(double));
-            nc_get_var(ncid, varid, tmp_data);
-            h->DataDelay = malloc1d(tmp_size*sizeof(int));
-            for(i=0; i<(int)tmp_size; i++)
-                h->DataDelay[i] = (int)tmp_data[i];
-        }
-        else if (!strcmp((char*)varname,"SourcePosition")){
-            /* Checks */
-            if(ndimsp!=2) { return SAF_SOFA_ERROR_DIMENSIONS_UNEXPECTED; }
-            if(h->nSources!=-1 && (int)dimlength[dimid[dimids[0]]] != h->nSources) { __saf_netcdf_setflag(0); return SAF_SOFA_ERROR_DIMENSIONS_UNEXPECTED; }
-            if((int)dimlength[dimid[dimids[1]]] != 3) { __saf_netcdf_setflag(0); return SAF_SOFA_ERROR_DIMENSIONS_UNEXPECTED; }
-            if(typep!=NC_DOUBLE) { __saf_netcdf_setflag(0); return SAF_SOFA_ERROR_FORMAT_UNEXPECTED; }
-
-            /* Pull data */
-            tmp_size = dimlength[dimid[dimids[0]]] * dimlength[dimid[dimids[1]]];
-            h->nSources = (int)dimlength[dimid[dimids[0]]];
-            tmp_data = realloc1d(tmp_data, tmp_size*sizeof(double));
-            nc_get_var(ncid, varid, tmp_data);
-            h->SourcePosition = malloc1d(tmp_size*sizeof(float));
-            for(i=0; i<(int)tmp_size; i++)
-                h->SourcePosition[i] = (float)tmp_data[i];
-
-            /* Pull associated attributes */
-            for(attnum=0; attnum<varnattsp; attnum++){
-                nc_inq_attname(ncid, varid, attnum, attname);
-                nc_inq_attlen(ncid, varid, attname, &lenp);
-                if (!strcmp((char*)attname,"Type")){
-                    h->SourcePositionType = calloc1d(MAX((NC_MAX_NAME+1),lenp), sizeof(char));
-                    nc_get_att(ncid, varid, attname, h->SourcePositionType);
-                }
-                else if (!strcmp((char*)attname,"Units")){
-                    h->SourcePositionUnits = calloc1d(MAX((NC_MAX_NAME+1),lenp), sizeof(char));
-                    nc_get_att(ncid, varid, attname, h->SourcePositionUnits);
-                }
-            }
-        }
-        else if (!strcmp((char*)varname,"ReceiverPosition")){
-            switch(ndimsp){
-                /* Many SOFA files have the "ReceiverPosition" variable with the following dimensions: nReceivers x 3  */
-                case 2:
-                    /* Checks */
-                    if(h->nReceivers!=-1 && (int)dimlength[dimid[dimids[0]]] != h->nReceivers) { __saf_netcdf_setflag(0); return SAF_SOFA_ERROR_DIMENSIONS_UNEXPECTED; }
-                    if((int)dimlength[dimid[dimids[1]]] != 3) { __saf_netcdf_setflag(0); return SAF_SOFA_ERROR_DIMENSIONS_UNEXPECTED; }
-                    if(typep!=NC_DOUBLE) { __saf_netcdf_setflag(0); return SAF_SOFA_ERROR_FORMAT_UNEXPECTED; }
-
-                    /* Pull data */
-                    h->nReceivers = (int)dimlength[dimid[dimids[0]]];
-                    tmp_data = realloc1d(tmp_data, h->nReceivers*3*sizeof(double));
-                    nc_get_var(ncid, varid, tmp_data);
-                    h->ReceiverPosition = malloc1d(h->nReceivers*3*sizeof(float));
-                    for(i=0; i<h->nReceivers*3; i++)
-                            h->ReceiverPosition[i] = (float)tmp_data[i];
-                    break;
-
-                /* Some SOFA files have the "ReceiverPosition" variable with the following dimensions: 1 x nReceivers x 3
-                 * This is the reason for the switch case found here {2,3}, as it is not fully understood if this '1' is
-                 * for the number of emmiters or listeners? - Until this is made clear, the
-                 * following code will just pull the first one (i.e. nReceivers x 3). Therefore, if you have an example
-                 * of a file that has "ReceiverPosition" with the dimensions: N x nReceivers x 3  (where N>1)
-                 * then please send it to the developers :-) */
-                case 3:
-                    /* Checks */
-                    if(h->nReceivers!=-1 && (int)dimlength[dimid[dimids[0]]] != h->nReceivers) { __saf_netcdf_setflag(0); return SAF_SOFA_ERROR_DIMENSIONS_UNEXPECTED; }
-                    if((int)dimlength[dimid[dimids[1]]] != 3) { __saf_netcdf_setflag(0); return SAF_SOFA_ERROR_DIMENSIONS_UNEXPECTED; }
-                    if(typep!=NC_DOUBLE) { __saf_netcdf_setflag(0); return SAF_SOFA_ERROR_FORMAT_UNEXPECTED; }
-
-                    /* Pull data */
-                    h->nReceivers = (int)dimlength[dimid[dimids[0]]];
-                    tmp_data = realloc1d(tmp_data, h->nReceivers*3*sizeof(double));
-                    nc_get_var(ncid, varid, tmp_data);
-                    h->ReceiverPosition = malloc1d(h->nReceivers*3*sizeof(float));
-                    for(i=0; i<h->nReceivers*3; i++)
-                        h->ReceiverPosition[i] = (float)tmp_data[i];
-                    break;
-                default:
-                    return SAF_SOFA_ERROR_DIMENSIONS_UNEXPECTED;
-            }
-
-            /* Pull associated attributes */
-            for(attnum=0; attnum<varnattsp; attnum++){
-                nc_inq_attname(ncid, varid, attnum, attname);
-                nc_inq_attlen(ncid, varid, attname, &lenp);
-                if (!strcmp((char*)attname,"Type")){
-                    h->ReceiverPositionType = calloc1d(MAX((NC_MAX_NAME+1),lenp), sizeof(char));
-                    nc_get_att(ncid, varid, attname, h->ReceiverPositionType);
-                }
-                else if (!strcmp((char*)attname,"Units")){
-                    h->ReceiverPositionUnits = calloc1d(MAX((NC_MAX_NAME+1),lenp), sizeof(char));
-                    nc_get_att(ncid, varid, attname, h->ReceiverPositionUnits);
-                }
-            }
-        }
-        else if (!strcmp((char*)varname,"ListenerPosition")){
-            /* Checks */
-            if(ndimsp!=2) { return SAF_SOFA_ERROR_DIMENSIONS_UNEXPECTED; }
-<<<<<<< HEAD
-            if(h->nListeners!=-1 && (int)dimlength[dimid[dimids[0]]] != h->nListeners) { return SAF_SOFA_ERROR_DIMENSIONS_UNEXPECTED; }
-            if((int)dimlength[dimid[dimids[1]]] != 3) { return SAF_SOFA_ERROR_DIMENSIONS_UNEXPECTED; }
-            //if((int)dimlength[dimid[dimids[1]]] != 1 && (int)dimlength[dimid[dimids[0]]] != 1) { return SAF_SOFA_ERROR_DIMENSIONS_UNEXPECTED; }
-            if(typep!=NC_DOUBLE) { return SAF_SOFA_ERROR_FORMAT_UNEXPECTED; }
-=======
-            if((int)dimlength[dimid[dimids[1]]] != 3 && (int)dimlength[dimid[dimids[0]]] != 3) { __saf_netcdf_setflag(0); return SAF_SOFA_ERROR_DIMENSIONS_UNEXPECTED; }
-            if((int)dimlength[dimid[dimids[1]]] != 1 && (int)dimlength[dimid[dimids[0]]] != 1) { __saf_netcdf_setflag(0); return SAF_SOFA_ERROR_DIMENSIONS_UNEXPECTED; }
-            if(typep!=NC_DOUBLE) { __saf_netcdf_setflag(0); return SAF_SOFA_ERROR_FORMAT_UNEXPECTED; }
->>>>>>> 0c29e9ce
-
-            /* Pull data */
-            tmp_size = dimlength[dimid[dimids[0]]] * dimlength[dimid[dimids[1]]];
-            h->nListeners = (int)dimlength[dimid[dimids[0]]];
-            tmp_data = realloc1d(tmp_data, tmp_size*sizeof(double));
-            nc_get_var(ncid, varid, tmp_data);
-            h->ListenerPosition = malloc1d(tmp_size*sizeof(float));
-            for(j=0; j<(int)tmp_size; j++)
-                h->ListenerPosition[j] = (float)tmp_data[j];
-
-            /* Pull associated attributes */
-            for(attnum=0; attnum<varnattsp; attnum++){
-                nc_inq_attname(ncid, varid, attnum, attname);
-                nc_inq_attlen(ncid, varid, attname, &lenp);
-                if (!strcmp((char*)attname,"Type")){
-                    h->ListenerPositionType = calloc1d(MAX((NC_MAX_NAME+1),lenp), sizeof(char));
-                    nc_get_att(ncid, varid, attname, h->ListenerPositionType);
-                }
-                else if (!strcmp((char*)attname,"Units")){
-                    h->ListenerPositionUnits = calloc1d(MAX((NC_MAX_NAME+1),lenp), sizeof(char));
-                    nc_get_att(ncid, varid, attname, h->ListenerPositionUnits);
-                }
-            }
-        }
-        else if (!strcmp((char*)varname,"ListenerUp")){
-            /* Checks */
-            if(ndimsp!=2) { return SAF_SOFA_ERROR_DIMENSIONS_UNEXPECTED; }
-<<<<<<< HEAD
-            if((int)dimlength[dimid[dimids[1]]] != 3) { return SAF_SOFA_ERROR_DIMENSIONS_UNEXPECTED; }
-            //if((int)dimlength[dimid[dimids[1]]] != 1 && (int)dimlength[dimid[dimids[0]]] != 1) { return SAF_SOFA_ERROR_DIMENSIONS_UNEXPECTED; }
-            if(typep!=NC_DOUBLE) { return SAF_SOFA_ERROR_FORMAT_UNEXPECTED; }
-=======
-            if((int)dimlength[dimid[dimids[1]]] != 3 && (int)dimlength[dimid[dimids[0]]] != 3) { __saf_netcdf_setflag(0); return SAF_SOFA_ERROR_DIMENSIONS_UNEXPECTED; }
-            if((int)dimlength[dimid[dimids[1]]] != 1 && (int)dimlength[dimid[dimids[0]]] != 1) { __saf_netcdf_setflag(0); return SAF_SOFA_ERROR_DIMENSIONS_UNEXPECTED; }
-            if(typep!=NC_DOUBLE) { __saf_netcdf_setflag(0); return SAF_SOFA_ERROR_FORMAT_UNEXPECTED; }
->>>>>>> 0c29e9ce
-
-            /*  Pull data */
-            // Will probably need to add a way to know what dimensions it takes (can be either 1x3 or nListenersx3)
-            tmp_size = dimlength[dimid[dimids[0]]] * dimlength[dimid[dimids[1]]];
-            //h->nListeners = (int)dimlength[dimid[dimids[0]]];
-            tmp_data = realloc1d(tmp_data, tmp_size*sizeof(double));
-            nc_get_var(ncid, varid, tmp_data);
-            h->ListenerUp = malloc1d(tmp_size*sizeof(float));
-            for(j=0; j<(int)tmp_size; j++)
-                h->ListenerUp[j] = (float)tmp_data[j];
-        }
-        else if (!strcmp((char*)varname,"ListenerView")){
-            /* Checks */
-            if(ndimsp!=2) { return SAF_SOFA_ERROR_DIMENSIONS_UNEXPECTED; }
-<<<<<<< HEAD
-            if((int)dimlength[dimid[dimids[1]]] != 3) { return SAF_SOFA_ERROR_DIMENSIONS_UNEXPECTED; }
-            //if((int)dimlength[dimid[dimids[1]]] != 1 && (int)dimlength[dimid[dimids[0]]] != 1) { return SAF_SOFA_ERROR_DIMENSIONS_UNEXPECTED; }
-=======
-            if((int)dimlength[dimid[dimids[1]]] != 3 && (int)dimlength[dimid[dimids[0]]] != 3) { __saf_netcdf_setflag(0); return SAF_SOFA_ERROR_DIMENSIONS_UNEXPECTED; }
-            if((int)dimlength[dimid[dimids[1]]] != 1 && (int)dimlength[dimid[dimids[0]]] != 1) { __saf_netcdf_setflag(0); return SAF_SOFA_ERROR_DIMENSIONS_UNEXPECTED; }
->>>>>>> 0c29e9ce
-            if(typep!=NC_DOUBLE) { return SAF_SOFA_ERROR_FORMAT_UNEXPECTED; }
-
-            /* Pull data */
-            // Will probably need to add a way to know what dimensions it takes (can be either 1x3 or nListenersx3)
-            tmp_size = dimlength[dimid[dimids[0]]] * dimlength[dimid[dimids[1]]];
-            //h->nListeners = 1;
-            tmp_data = realloc1d(tmp_data, tmp_size*sizeof(double));
-            nc_get_var(ncid, varid, tmp_data);
-            h->ListenerView = malloc1d(tmp_size*sizeof(float));
-            for(j=0; j<(int)tmp_size; j++)
-                h->ListenerView[j] = (float)tmp_data[j];
-
-            /* Pull associated attributes */
-            for(attnum=0; attnum<varnattsp; attnum++){
-                nc_inq_attname(ncid, varid, attnum, attname);
-                nc_inq_attlen(ncid, varid, attname, &lenp);
-                if (!strcmp((char*)attname,"Type")){
-                    h->ListenerViewType = calloc1d(MAX((NC_MAX_NAME+1),lenp), sizeof(char));
-                    nc_get_att(ncid, varid, attname, h->ListenerViewType);
-                }
-                else if (!strcmp((char*)attname,"Units")){
-                    h->ListenerViewUnits = calloc1d(MAX((NC_MAX_NAME+1),lenp), sizeof(char));
-                    nc_get_att(ncid, varid, attname, h->ListenerViewUnits);
-                }
-            }
-        }
-        else if (!strcmp((char*)varname,"EmitterPosition")){
-            switch(ndimsp){
-                /* Many SOFA files have the "EmitterPosition" variable with the following dimensions: nEmitters x 3  */
-                case 2:
-                    /* Checks */
-                    if((int)dimlength[dimid[dimids[1]]] != 3 && (int)dimlength[dimid[dimids[0]]] != 3) { __saf_netcdf_setflag(0); return SAF_SOFA_ERROR_DIMENSIONS_UNEXPECTED; }
-                    if(typep!=NC_DOUBLE) { __saf_netcdf_setflag(0); return SAF_SOFA_ERROR_FORMAT_UNEXPECTED; }
-
-                    /* Pull data */
-                    tmp_size = dimlength[dimid[dimids[0]]] * dimlength[dimid[dimids[1]]];
-                    tmp_size *= ndimsp==3 ? dimlength[dimid[dimids[2]]] : 1;
-                    h->nEmitters = dimlength[dimid[dimids[1]]] == 3 ? (int)dimlength[dimid[dimids[0]]] : (int)dimlength[dimid[dimids[1]]];
-                    tmp_data = realloc1d(tmp_data, tmp_size*sizeof(double));
-                    nc_get_var(ncid, varid, tmp_data);
-                    h->EmitterPosition = malloc1d(tmp_size*sizeof(float));
-                    for(i=0; i<(int)tmp_size; i++)
-                        h->EmitterPosition[i] = (float)tmp_data[i];
-                    break;
-
-                /* Some SOFA files have the "EmitterPosition" variable with the following dimensions: 1 x nEmitters x 3
-                 * This is the reason for the switch case found here {2,3}, as it is not fully understood if this '1' is
-                 * for the number of listeners? - Until this is made clear, the
-                 * following code will just pull the first one (i.e. nEmitters x 3). Therefore, if you have an example
-                 * of a file that has "EmitterPosition" with the dimensions: N x nEmitters x 3  (where N>1)
-                 * then please send it to the developers :-) */
-                case 3:
-                    /* Checks */
-                    if((int)dimlength[dimid[dimids[1]]] != 3 && (int)dimlength[dimid[dimids[0]]] != 3) { __saf_netcdf_setflag(0); return SAF_SOFA_ERROR_DIMENSIONS_UNEXPECTED; }
-                    if(typep!=NC_DOUBLE) { __saf_netcdf_setflag(0); return SAF_SOFA_ERROR_FORMAT_UNEXPECTED; }
-
-                    /* Pull data */
-                    tmp_size = dimlength[dimid[dimids[0]]] * dimlength[dimid[dimids[1]]];
-                    tmp_size *= ndimsp==3 ? dimlength[dimid[dimids[2]]] : 1;
-                    h->nEmitters = dimlength[dimid[dimids[1]]] == 3 ? (int)dimlength[dimid[dimids[0]]] : (int)dimlength[dimid[dimids[1]]];
-                    tmp_data = realloc1d(tmp_data, tmp_size*sizeof(double));
-                    nc_get_var(ncid, varid, tmp_data);
-                    h->EmitterPosition = malloc1d(tmp_size*sizeof(float));
-                    for(i=0; i<(int)tmp_size; i++)
-                        h->EmitterPosition[i] = (float)tmp_data[i];
-                    break;
-                default:
-                    return SAF_SOFA_ERROR_DIMENSIONS_UNEXPECTED;
-            }
-
-            /* Pull associated attributes */
-            for(attnum=0; attnum<varnattsp; attnum++){
-                nc_inq_attname(ncid, varid, attnum, attname);
-                nc_inq_attlen(ncid, varid, attname, &lenp);
-                if (!strcmp((char*)attname,"Type")){
-                    h->EmitterPositionType = calloc1d(MAX((NC_MAX_NAME+1),lenp), sizeof(char));
-                    nc_get_att(ncid, varid, attname, h->EmitterPositionType);
-                }
-                else if (!strcmp((char*)attname,"Units")){
-                    h->EmitterPositionUnits = calloc1d(MAX((NC_MAX_NAME+1),lenp), sizeof(char));
-                    nc_get_att(ncid, varid, attname, h->EmitterPositionUnits);
-                }
-            }
-        }
-    }
-
-    /* Loop over the attributes and pull the info accordingly */
-    for(attnum=0; attnum<nattsp; attnum++){
-        nc_inq_attname(ncid, -1, attnum, attname);
-        nc_inq_attlen(ncid, -1, attname, &lenp);
-
-        if (!strcmp((char*)attname,"DataType")){
-            h->DataType = calloc1d(MAX((NC_MAX_NAME+1),lenp), sizeof(char));
-            nc_get_att(ncid, -1, attname, h->DataType);
-        }
-        else if (!strcmp((char*)attname,"Conventions")){
-            h->Conventions = calloc1d(MAX((NC_MAX_NAME+1),lenp), sizeof(char));
-            nc_get_att(ncid, -1, attname, h->Conventions);
-        }
-        else if (!strcmp((char*)attname,"Version")){
-            h->Version = calloc1d(MAX((NC_MAX_NAME+1),lenp), sizeof(char));
-            nc_get_att(ncid, NC_GLOBAL, attname, h->Version);
-        }
-        else if (!strcmp((char*)attname,"SOFAConventions")){
-            h->SOFAConventions = calloc1d(MAX((NC_MAX_NAME+1),lenp), sizeof(char));
-            nc_get_att(ncid, NC_GLOBAL, attname, h->SOFAConventions);
-        }
-        else if (!strcmp((char*)attname,"SOFAConventionsVersion")){
-            h->SOFAConventionsVersion = calloc1d(MAX((NC_MAX_NAME+1),lenp), sizeof(char));
-            nc_get_att(ncid, NC_GLOBAL, attname, h->SOFAConventionsVersion);
-        }
-        else if (!strcmp((char*)attname,"APIName")){
-            h->APIName = calloc1d(MAX((NC_MAX_NAME+1),lenp), sizeof(char));
-            nc_get_att(ncid, NC_GLOBAL, attname, h->APIName);
-        }
-        else if (!strcmp((char*)attname,"APIVersion")){
-            h->APIVersion = calloc1d(MAX((NC_MAX_NAME+1),lenp), sizeof(char));
-            nc_get_att(ncid, NC_GLOBAL, attname, h->APIVersion);
-        }
-        else if (!strcmp((char*)attname,"ApplicationName")){
-            h->ApplicationName = calloc1d(MAX((NC_MAX_NAME+1),lenp), sizeof(char));
-            nc_get_att(ncid, NC_GLOBAL, attname, h->ApplicationName);
-        }
-        else if (!strcmp((char*)attname,"ApplicationVersion")){
-            h->ApplicationVersion = calloc1d(MAX((NC_MAX_NAME+1),lenp), sizeof(char));
-            nc_get_att(ncid, NC_GLOBAL, attname, h->ApplicationVersion);
-        }
-        else if (!strcmp((char*)attname,"AuthorContact")){
-            h->AuthorContact = calloc1d(MAX((NC_MAX_NAME+1),lenp), sizeof(char));
-            nc_get_att(ncid, NC_GLOBAL, attname, h->AuthorContact);
-        }
-        else if (!strcmp((char*)attname,"Comment")){
-            h->Comment = calloc1d(MAX((NC_MAX_NAME+1),lenp), sizeof(char));
-            nc_get_att(ncid, NC_GLOBAL, attname, h->Comment);
-        }
-        else if (!strcmp((char*)attname,"History")){
-            h->History = calloc1d(MAX((NC_MAX_NAME+1),lenp), sizeof(char));
-            nc_get_att(ncid, NC_GLOBAL, attname, h->History);
-        }
-        else if (!strcmp((char*)attname,"License")){
-            h->License = calloc1d(MAX((NC_MAX_NAME+1),lenp), sizeof(char));
-            nc_get_att(ncid, NC_GLOBAL, attname, h->License);
-        }
-        else if (!strcmp((char*)attname,"Organization")||!strcmp((char*)attname,"Organisation")){
-            h->Organisation = calloc1d(MAX((NC_MAX_NAME+1),lenp), sizeof(char));
-            nc_get_att(ncid, NC_GLOBAL, attname, h->Organisation);
-        }
-        else if (!strcmp((char*)attname,"References")){
-            h->References = calloc1d(MAX((NC_MAX_NAME+1),lenp), sizeof(char));
-            nc_get_att(ncid, NC_GLOBAL, attname, h->References);
-        }
-        else if (!strcmp((char*)attname,"RoomType")){
-            h->RoomType = calloc1d(MAX((NC_MAX_NAME+1),lenp), sizeof(char));
-            nc_get_att(ncid, NC_GLOBAL, attname, h->RoomType);
-        }
-        else if (!strcmp((char*)attname,"Origin")){
-            h->Origin = calloc1d(MAX((NC_MAX_NAME+1),lenp), sizeof(char));
-            nc_get_att(ncid, NC_GLOBAL, attname, h->Origin);
-        }
-        else if (!strcmp((char*)attname,"DateCreated")){
-            h->DateCreated = calloc1d(MAX((NC_MAX_NAME+1),lenp), sizeof(char));
-            nc_get_att(ncid, NC_GLOBAL, attname, h->DateCreated);
-        }
-        else if (!strcmp((char*)attname,"DateModified")){
-            h->DateModified = calloc1d(MAX((NC_MAX_NAME+1),lenp), sizeof(char));
-            nc_get_att(ncid, NC_GLOBAL, attname, h->DateModified);
-        }
-        else if (!strcmp((char*)attname,"Title")){
-            h->Title = calloc1d(MAX((NC_MAX_NAME+1),lenp), sizeof(char));
-            nc_get_att(ncid, NC_GLOBAL, attname, h->Title);
-        }
-        else if (!strcmp((char*)attname,"DatabaseName")){
-            h->DatabaseName = calloc1d(MAX((NC_MAX_NAME+1),lenp), sizeof(char));
-            nc_get_att(ncid, NC_GLOBAL, attname, h->DatabaseName);
-        }
-        else if (!strcmp((char*)attname,"ListenerShortName")){
-            h->ListenerShortName = calloc1d(MAX((NC_MAX_NAME+1),lenp), sizeof(char));
-            nc_get_att(ncid, NC_GLOBAL, attname, h->ListenerShortName);
-        }
-    }
-
-    /* Close the file and clean-up */
-    nc_close(ncid);
-    __saf_netcdf_setflag(0);
-    free(dimid);
-    free(dimlength);
-    free(dimname);
-    free(dimids);
-    free(tmp_data);
-
-    return SAF_SOFA_OK;
-}
-
-
-void saf_sofa_close
-(
-    saf_sofa_container* c
-)
-{
-    /* Vars */
-    free(c->DataIR);
-    free(c->SourcePosition);
-    free(c->ReceiverPosition);
-    free(c->DataDelay);
-    free(c->ListenerPosition);
-    free(c->ListenerView);
-    free(c->ListenerUp);
-    free(c->EmitterPosition);
-
-    /* Var Atts */
-    free(c->ListenerPositionType);
-    free(c->ListenerPositionUnits);
-    free(c->ListenerViewType);
-    free(c->ListenerViewUnits);
-    free(c->ReceiverPositionType);
-    free(c->ReceiverPositionUnits);
-    free(c->SourcePositionType);
-    free(c->SourcePositionUnits);
-    free(c->EmitterPositionType);
-    free(c->EmitterPositionUnits);
-    free(c->DataSamplingRateUnits);
-
-    /* Global Atts */
-    free(c->Conventions);
-    free(c->Version);
-    free(c->SOFAConventions);
-    free(c->SOFAConventionsVersion);
-    free(c->APIName);
-    free(c->APIVersion);
-    free(c->ApplicationName);
-    free(c->ApplicationVersion);
-    free(c->AuthorContact);
-    free(c->Comment);
-    free(c->DataType);
-    free(c->History);
-    free(c->License);
-    free(c->Organisation);
-    free(c->References);
-    free(c->RoomType);
-    free(c->Origin);
-    free(c->DateCreated);
-    free(c->DateModified);
-    free(c->Title);
-    free(c->DatabaseName);
-    free(c->ListenerShortName);
-}
-
-
-/* ========================================================================== */
-/*                            Deprecated Functions                            */
-/* ========================================================================== */
-
-void loadSofaFile
-(
-    char* sofa_filepath,
-    float** hrirs,
-    float** hrir_dirs_deg,
-    int* N_hrir_dirs,
-    int* hrir_len,
-    int* hrir_fs
-)
-{
-    int i, j, k, retval,dimid[6], *dimids, ndimsp,ncid, varid, is0_360;
-    size_t dimlength[6], IR_dims[3], SourcePosition_dims[2];
-    size_t hrir_dims[3];
-    char dimname[6];
-    //const char* errorMessage;
-    double* IR, *SourcePosition, IR_fs;
-    
-    /* free any existing memory */
-    if(*hrirs!=NULL)
-        free(*hrirs);
-    if(*hrir_dirs_deg!=NULL)
-        free(*hrir_dirs_deg);
-    
-    /* open sofa file */
-    /* (retval is set to error value if sofa_filepath==NULL (intentional), or if the file
-     * path/name was not found (unintentional). */
-    ncid = -1;
-    if(sofa_filepath!=NULL){
-        if ((retval = nc_open(sofa_filepath, NC_NOWRITE, &ncid)))
-            nc_strerror(retval);
-    }
-    else
-        retval = NC_FATAL;
-    
-    /* if error: */
-    if(retval!=NC_NOERR){
-        is0_360 = 0;
-        /* return default HRIR data */
-        (*N_hrir_dirs) = __default_N_hrir_dirs;
-        (*hrir_len) = __default_hrir_len;
-        (*hrir_fs) = __default_hrir_fs;
-        (*hrirs) = malloc1d((*N_hrir_dirs) * 2 * (*hrir_len)*sizeof(float));
-        memcpy((*hrirs), (float*)__default_hrirs, (*N_hrir_dirs) * 2 * (*hrir_len)*sizeof(float));
-        (*hrir_dirs_deg) = malloc1d((*N_hrir_dirs) * 2 * sizeof(float));
-        memcpy((*hrir_dirs_deg), (float*)__default_hrir_dirs_deg, (*N_hrir_dirs) * 2 * sizeof(float));
-        for(i=0; i<(*N_hrir_dirs); i++){ 
-            if((*hrir_dirs_deg)[2*i+0]>=181.0f)
-                is0_360 = 1;
-        }
-        /* convert to -180..180, if azi is 0..360 */
-        if(is0_360)
-            for(i=0; i<(*N_hrir_dirs); i++)
-                (*hrir_dirs_deg)[2*i+0] = (*hrir_dirs_deg)[2*i+0]>180.0f ? (*hrir_dirs_deg)[2*i+0] -360.0f : (*hrir_dirs_deg)[2*i+0];
-        
-#ifndef NDEBUG
-        /* also output warning message, if encountering this error value was
-         * unintentional (i.e. sofa_filepath!=NULL) */
-        if(sofa_filepath!=NULL)
-            saf_error_print(SAF_WARNING__SOFA_FILE_NOT_FOUND);
-#endif
-        return;
-    }
-    assert(ncid!=-1);
- 
-    /* Determine dimension IDs and lengths */
-    /* Note: there are 6 possible dimension lengths in the sofa standard */
-    for (i=0; i<6; i++){
-        retval = nc_inq_dim(ncid, i, &dimname[i], &dimlength[i]);
-        nc_strerror(retval);
-        retval = nc_inq_dimid(ncid, &dimname[i], &dimid[i]);
-        nc_strerror(retval);
-    }
-    
-    /* Extract IR data */
-    if ((retval = nc_inq_varid(ncid, "Data.IR", &varid)))
-        nc_strerror(retval);
-    if ((retval =  nc_inq_varndims (ncid, varid, &ndimsp)))
-        nc_strerror(retval);
-    dimids = malloc1d(ndimsp*sizeof(int));
-    if ((retval = nc_inq_vardimid(ncid, varid, dimids)))
-        nc_strerror(retval);
-    for(i=0; i<3; i++)
-        IR_dims[i] = dimlength[dimid[dimids[i]]];
-    free(dimids);
-    IR = malloc1d(IR_dims[0]*IR_dims[1]*IR_dims[2]*sizeof(double));
-    if ((retval = nc_get_var(ncid, varid, IR)))
-        nc_strerror(retval);
-    if ((retval = nc_inq_varid(ncid, "Data.SamplingRate", &varid)))
-        nc_strerror(retval);
-    if ((retval = nc_get_var(ncid, varid, &IR_fs)))
-        nc_strerror(retval);
-    
-    /* Extract positional data */
-    if ((retval = nc_inq_varid(ncid, "SourcePosition", &varid)))
-        nc_strerror(retval);
-    if ((retval =  nc_inq_varndims (ncid, varid, &ndimsp)))
-        nc_strerror(retval);
-    dimids = malloc1d(ndimsp*sizeof(int));
-    if ((retval = nc_inq_vardimid(ncid, varid, dimids)))
-        nc_strerror(retval);
-    for(i=0; i<2; i++)
-        SourcePosition_dims[i] = dimlength[dimid[dimids[i]]];
-    free(dimids);
-    SourcePosition = malloc1d(SourcePosition_dims[0]*SourcePosition_dims[1]*sizeof(double));
-    if ((retval = nc_get_var(ncid, varid, SourcePosition)))
-        nc_strerror(retval);
-    
-    /* Close the file, freeing all resources. */
-    if ((retval = nc_close(ncid)))
-        nc_strerror(retval);
-    
-    /* Allocate memory */
-    (*hrir_len) = (int)IR_dims[2]; 
-    (*hrirs) = malloc1d(IR_dims[0]*IR_dims[1]*(*hrir_len) *sizeof(float));
-    (*hrir_dirs_deg) = malloc1d(SourcePosition_dims[0]*2*sizeof(float));
-    
-    /* Store relevent info in handle */
-    (*hrir_fs) = (int)(IR_fs+0.5);
-    hrir_dims[0] = IR_dims[0];
-    hrir_dims[1] = IR_dims[1];
-    hrir_dims[2] = (size_t)(*hrir_len);
-    (*N_hrir_dirs) = (int)hrir_dims[0];
-    for(i=0; i<(int)hrir_dims[0]; i++){
-        for(j=0; j<(int)hrir_dims[1]; j++){
-            for(k=0; k<(int)hrir_dims[2]; k++){
-                /* trunctate IRs and store in floating point precision */
-                (*hrirs)[i*hrir_dims[1]*hrir_dims[2] + j*hrir_dims[2] + k] = (float)IR[i*IR_dims[1]*IR_dims[2] + j*IR_dims[2] + k];
-            }
-        }
-    }
-    
-    /* store in floating point precision */
-    is0_360 = 0;
-    for(i=0; i<(int)SourcePosition_dims[0]; i++){
-        (*hrir_dirs_deg)[2*i+0] = (float)SourcePosition[i*SourcePosition_dims[1]+0];
-        (*hrir_dirs_deg)[2*i+1] = (float)SourcePosition[i*SourcePosition_dims[1]+1];
-        if((*hrir_dirs_deg)[2*i+0]>=181.0f)
-            is0_360 = 1;
-    }
-    
-    /* convert to -180..180, if azi is 0..360 */
-    if(is0_360)
-        for(i=0; i<(int)SourcePosition_dims[0]; i++)
-            (*hrir_dirs_deg)[2*i+0] = (*hrir_dirs_deg)[2*i+0]>180.0f ? (*hrir_dirs_deg)[2*i+0] -360.0f : (*hrir_dirs_deg)[2*i+0];
-            
-    free(IR);
-    free(SourcePosition);
-}
-
-#endif /* SAF_ENABLE_SOFA_READER_MODULE */
+/*
+ * Copyright 2017-2018 Leo McCormack
+ *
+ * Permission to use, copy, modify, and/or distribute this software for any
+ * purpose with or without fee is hereby granted, provided that the above
+ * copyright notice and this permission notice appear in all copies.
+ *
+ * THE SOFTWARE IS PROVIDED "AS IS" AND THE AUTHOR DISCLAIMS ALL WARRANTIES WITH
+ * REGARD TO THIS SOFTWARE INCLUDING ALL IMPLIED WARRANTIES OF MERCHANTABILITY
+ * AND FITNESS. IN NO EVENT SHALL THE AUTHOR BE LIABLE FOR ANY SPECIAL, DIRECT,
+ * INDIRECT, OR CONSEQUENTIAL DAMAGES OR ANY DAMAGES WHATSOEVER RESULTING FROM
+ * LOSS OF USE, DATA OR PROFITS, WHETHER IN AN ACTION OF CONTRACT, NEGLIGENCE OR
+ * OTHER TORTIOUS ACTION, ARISING OUT OF OR IN CONNECTION WITH THE USE OR
+ * PERFORMANCE OF THIS SOFTWARE.
+ */
+
+/**
+ * @file saf_sofa_reader.c
+ * @ingroup SOFA_Reader
+ * @brief Public source for the sofa reader module (#SAF_SOFA_READER_MODULE)
+ *
+ * @warning This (optional) SOFA reader, requires netcdf to be linked to your
+ *          project! Refer to docs/SOFA_READER_MODULE_DEPENDENCIES.md for
+ *          more information.
+ *
+ * @author Leo McCormack
+ * @date 21.11.2017
+ */
+
+#include "saf_sofa_reader.h"
+#include "../saf_hrir/saf_hrir.h" /* for access to default HRIR data */
+#include "saf_externals.h"
+
+#ifdef SAF_ENABLE_SOFA_READER_MODULE
+
+/** Used as a workaround to netcdf's lack of thread safety... */
+int __SAF_NETCDF_IN_USE = 0;
+
+/** Used as a workaround to netcdf's lack of thread safety... */
+static void __saf_netcdf_setflag(int newState){
+    __SAF_NETCDF_IN_USE = newState;
+}
+
+/* ========================================================================== */
+/*                              Main Functions                                */
+/* ========================================================================== */
+
+SAF_SOFA_ERROR_CODES saf_sofa_open
+(
+    saf_sofa_container* h,
+    char* sofa_filepath
+)
+{
+    int varid, attnum, i, j, ncid, retval, ndimsp, nvarsp, nattsp, unlimdimidp, varnattsp, counter;
+    size_t tmp_size, lenp;
+    char varname[NC_MAX_NAME+1], attname[NC_MAX_NAME+1];
+    char* dimname;
+    double* tmp_data;
+    int* dimids, *dimid;
+    nc_type typep;
+    size_t* dimlength;
+
+    /* Default variables */
+    h->nSources = h->nReceivers = h->DataLengthIR = -1;
+    h->DataSamplingRate = 0.0f;
+    h->nEmitters = h->nListeners = -1;
+    h->DataIR = h->SourcePosition = h->ReceiverPosition = h->ListenerPosition =
+    h->ListenerUp = h->ListenerView = h->EmitterPosition = NULL;
+    h->DataDelay = NULL;
+
+    /* Default variable attributes */
+    h->ListenerPositionType = h->ListenerPositionUnits = h->ReceiverPositionType
+    = h->ReceiverPositionUnits = h->SourcePositionType = h->SourcePositionUnits
+    = h->EmitterPositionType = h->EmitterPositionUnits = h->DataSamplingRateUnits
+    = h->ListenerViewType = h->ListenerViewUnits = NULL;
+
+    /* Default global attributes */
+    h->Conventions = h->Version = h->SOFAConventions = h->SOFAConventionsVersion
+    = h->APIName = h->APIVersion = h->ApplicationName = h->ApplicationVersion
+    = h->AuthorContact = h->Comment = h->DataType = h->History = h->License
+    = h->Organisation = h->References = h->RoomType = h->Origin = h->DateCreated
+    = h->DateModified = h->Title = h->DatabaseName = h->ListenerShortName = NULL;
+
+    /* NetCDF is not thread safe! */
+    counter = 0;
+    while (__SAF_NETCDF_IN_USE){
+        /* WARNING: this work around will only work with SAF-built programs.
+         * If another program tries to use netcdf while a SAF-built program is
+         * using it, then it is quite likely there will be a segfault or
+         * unexpected behaviour.
+         * More details on the status of this issue can be found here:
+         * https://github.com/Unidata/netcdf-c/issues/1373
+         */
+        /* Pause until currently active netcdf instance has been closed */
+        SAF_SLEEP(10);
+        counter++;
+        if(counter>1000) /* Give up if waiting too long... */
+            return SAF_SOFA_ERROR_NETCDF_IN_USE;
+    }
+    __saf_netcdf_setflag(1);
+
+    /* Open NetCDF file */
+    if ((retval = nc_open(sofa_filepath, NC_NOWRITE, &ncid)))
+        nc_strerror(retval);
+    if(retval!=NC_NOERR){/* if error: */
+        __saf_netcdf_setflag(0);
+        return SAF_SOFA_ERROR_INVALID_FILE_OR_FILE_PATH;
+    }
+    nc_inq(ncid, &ndimsp, &nvarsp, &nattsp, &unlimdimidp); /* find number of possible dimensions, variables, and attributes */
+
+    /* Find dimension IDs and lengths */
+    dimid = malloc1d(ndimsp*sizeof(int));
+    dimlength = malloc1d(ndimsp*sizeof(size_t));
+    dimname = malloc1d(ndimsp*(NC_MAX_NAME+1)*sizeof(char)); /* +1 as NC_MAX_NAME does not include null-termination */
+    for (i=0; i<ndimsp; i++){
+        nc_inq_dim(ncid, i, &dimname[i*(NC_MAX_NAME+1)], &dimlength[i]);
+        nc_inq_dimid(ncid, &dimname[i*(NC_MAX_NAME+1)], &dimid[i]);
+    }
+
+    /* Loop over the variables and pull the data accordingly */
+    dimids = NULL;
+    tmp_data = NULL;
+    for(varid=0; varid<nvarsp; varid++){
+        nc_inq_var(ncid, varid, (char*)varname, NULL, NULL, NULL, NULL); /* Variable name */
+        nc_inq_varndims(ncid, varid, &ndimsp);                           /* Variable dimensionality */
+        dimids = realloc1d(dimids, ndimsp*sizeof(int));
+        nc_inq_vardimid(ncid, varid, dimids);                            /* Variable dimension IDs */
+        nc_inq_vartype(ncid, varid, &typep);                             /* Variable data type */
+        nc_inq_varnatts(ncid, varid, &varnattsp);                        /* Variable number of associated attributes */
+
+        if (!strcmp((char*)varname,"Data.IR")){
+            /* Checks */
+            if(ndimsp!=3) { __saf_netcdf_setflag(0); return SAF_SOFA_ERROR_DIMENSIONS_UNEXPECTED; }
+            if(h->nReceivers!=-1 && (int)dimlength[dimid[dimids[1]]] != h->nReceivers) { __saf_netcdf_setflag(0); return SAF_SOFA_ERROR_DIMENSIONS_UNEXPECTED; }
+            if(typep!=NC_DOUBLE) { __saf_netcdf_setflag(0); return SAF_SOFA_ERROR_FORMAT_UNEXPECTED; }
+
+            /* Pull data */
+            h->nSources =     (int)dimlength[dimid[dimids[0]]];
+            h->nReceivers =   (int)dimlength[dimid[dimids[1]]];
+            h->DataLengthIR = (int)dimlength[dimid[dimids[2]]];
+            tmp_size = dimlength[dimid[dimids[0]]] * dimlength[dimid[dimids[1]]] * dimlength[dimid[dimids[2]]];
+            tmp_data = realloc1d(tmp_data, tmp_size*sizeof(double));
+            nc_get_var(ncid, varid, tmp_data);
+            h->DataIR = malloc1d(tmp_size*sizeof(float));
+            for(i=0; i<(int)tmp_size; i++)
+                h->DataIR[i] = (float)tmp_data[i];
+        }
+        else if(!strcmp((char*)varname,"Data.SamplingRate")){
+            /* Checks */
+            if(!(ndimsp==1 && dimlength[dimid[dimids[0]]] == 1)) { __saf_netcdf_setflag(0); return SAF_SOFA_ERROR_DIMENSIONS_UNEXPECTED; }
+            if(typep!=NC_DOUBLE) { __saf_netcdf_setflag(0); return SAF_SOFA_ERROR_FORMAT_UNEXPECTED; }
+
+            /* Pull data */
+            tmp_data = realloc1d(tmp_data, 1*sizeof(double));
+            nc_get_var(ncid, varid, tmp_data);
+            h->DataSamplingRate = (float)tmp_data[0];
+
+            /* Pull associated attributes */
+            for(attnum=0; attnum<varnattsp; attnum++){
+                nc_inq_attname(ncid, varid, attnum, attname);
+                nc_inq_attlen(ncid, varid, attname, &lenp);
+                if (!strcmp((char*)attname,"Units")){
+                    h->DataSamplingRateUnits = calloc1d(MAX((NC_MAX_NAME+1),lenp), sizeof(char));
+                    nc_get_att(ncid, varid, attname, h->DataSamplingRateUnits);
+                }
+            }
+        }
+        else if (!strcmp((char*)varname,"Data.Delay")){
+            /* Checks */
+            if(!(ndimsp==2 || ndimsp==3)) { return SAF_SOFA_ERROR_DIMENSIONS_UNEXPECTED; }
+            if(h->nReceivers!=-1 && !((int)dimlength[dimid[dimids[1]]] == h->nReceivers || (int)dimlength[dimid[dimids[0]]] == h->nReceivers)) { __saf_netcdf_setflag(0); return SAF_SOFA_ERROR_DIMENSIONS_UNEXPECTED; }
+            if((int)dimlength[dimid[dimids[0]]] != 1 && (int)dimlength[dimid[dimids[1]]] != 1) { __saf_netcdf_setflag(0); return SAF_SOFA_ERROR_DIMENSIONS_UNEXPECTED; }
+            if(typep!=NC_DOUBLE) { __saf_netcdf_setflag(0); return SAF_SOFA_ERROR_FORMAT_UNEXPECTED; }
+
+            /* Pull data */
+            tmp_size = dimlength[dimid[dimids[0]]] * dimlength[dimid[dimids[1]]];
+            tmp_data = realloc1d(tmp_data, tmp_size*sizeof(double));
+            nc_get_var(ncid, varid, tmp_data);
+            h->DataDelay = malloc1d(tmp_size*sizeof(int));
+            for(i=0; i<(int)tmp_size; i++)
+                h->DataDelay[i] = (int)tmp_data[i];
+        }
+        else if (!strcmp((char*)varname,"SourcePosition")){
+            /* Checks */
+            if(ndimsp!=2) { return SAF_SOFA_ERROR_DIMENSIONS_UNEXPECTED; }
+            if(h->nSources!=-1 && (int)dimlength[dimid[dimids[0]]] != h->nSources) { __saf_netcdf_setflag(0); return SAF_SOFA_ERROR_DIMENSIONS_UNEXPECTED; }
+            if((int)dimlength[dimid[dimids[1]]] != 3) { __saf_netcdf_setflag(0); return SAF_SOFA_ERROR_DIMENSIONS_UNEXPECTED; }
+            if(typep!=NC_DOUBLE) { __saf_netcdf_setflag(0); return SAF_SOFA_ERROR_FORMAT_UNEXPECTED; }
+
+            /* Pull data */
+            tmp_size = dimlength[dimid[dimids[0]]] * dimlength[dimid[dimids[1]]];
+            h->nSources = (int)dimlength[dimid[dimids[0]]];
+            tmp_data = realloc1d(tmp_data, tmp_size*sizeof(double));
+            nc_get_var(ncid, varid, tmp_data);
+            h->SourcePosition = malloc1d(tmp_size*sizeof(float));
+            for(i=0; i<(int)tmp_size; i++)
+                h->SourcePosition[i] = (float)tmp_data[i];
+
+            /* Pull associated attributes */
+            for(attnum=0; attnum<varnattsp; attnum++){
+                nc_inq_attname(ncid, varid, attnum, attname);
+                nc_inq_attlen(ncid, varid, attname, &lenp);
+                if (!strcmp((char*)attname,"Type")){
+                    h->SourcePositionType = calloc1d(MAX((NC_MAX_NAME+1),lenp), sizeof(char));
+                    nc_get_att(ncid, varid, attname, h->SourcePositionType);
+                }
+                else if (!strcmp((char*)attname,"Units")){
+                    h->SourcePositionUnits = calloc1d(MAX((NC_MAX_NAME+1),lenp), sizeof(char));
+                    nc_get_att(ncid, varid, attname, h->SourcePositionUnits);
+                }
+            }
+        }
+        else if (!strcmp((char*)varname,"ReceiverPosition")){
+            switch(ndimsp){
+                /* Many SOFA files have the "ReceiverPosition" variable with the following dimensions: nReceivers x 3  */
+                case 2:
+                    /* Checks */
+                    if(h->nReceivers!=-1 && (int)dimlength[dimid[dimids[0]]] != h->nReceivers) { __saf_netcdf_setflag(0); return SAF_SOFA_ERROR_DIMENSIONS_UNEXPECTED; }
+                    if((int)dimlength[dimid[dimids[1]]] != 3) { __saf_netcdf_setflag(0); return SAF_SOFA_ERROR_DIMENSIONS_UNEXPECTED; }
+                    if(typep!=NC_DOUBLE) { __saf_netcdf_setflag(0); return SAF_SOFA_ERROR_FORMAT_UNEXPECTED; }
+
+                    /* Pull data */
+                    h->nReceivers = (int)dimlength[dimid[dimids[0]]];
+                    tmp_data = realloc1d(tmp_data, h->nReceivers*3*sizeof(double));
+                    nc_get_var(ncid, varid, tmp_data);
+                    h->ReceiverPosition = malloc1d(h->nReceivers*3*sizeof(float));
+                    for(i=0; i<h->nReceivers*3; i++)
+                            h->ReceiverPosition[i] = (float)tmp_data[i];
+                    break;
+
+                /* Some SOFA files have the "ReceiverPosition" variable with the following dimensions: 1 x nReceivers x 3
+                 * This is the reason for the switch case found here {2,3}, as it is not fully understood if this '1' is
+                 * for the number of emmiters or listeners? - Until this is made clear, the
+                 * following code will just pull the first one (i.e. nReceivers x 3). Therefore, if you have an example
+                 * of a file that has "ReceiverPosition" with the dimensions: N x nReceivers x 3  (where N>1)
+                 * then please send it to the developers :-) */
+                case 3:
+                    /* Checks */
+                    if(h->nReceivers!=-1 && (int)dimlength[dimid[dimids[0]]] != h->nReceivers) { __saf_netcdf_setflag(0); return SAF_SOFA_ERROR_DIMENSIONS_UNEXPECTED; }
+                    if((int)dimlength[dimid[dimids[1]]] != 3) { __saf_netcdf_setflag(0); return SAF_SOFA_ERROR_DIMENSIONS_UNEXPECTED; }
+                    if(typep!=NC_DOUBLE) { __saf_netcdf_setflag(0); return SAF_SOFA_ERROR_FORMAT_UNEXPECTED; }
+
+                    /* Pull data */
+                    h->nReceivers = (int)dimlength[dimid[dimids[0]]];
+                    tmp_data = realloc1d(tmp_data, h->nReceivers*3*sizeof(double));
+                    nc_get_var(ncid, varid, tmp_data);
+                    h->ReceiverPosition = malloc1d(h->nReceivers*3*sizeof(float));
+                    for(i=0; i<h->nReceivers*3; i++)
+                        h->ReceiverPosition[i] = (float)tmp_data[i];
+                    break;
+                default:
+                    return SAF_SOFA_ERROR_DIMENSIONS_UNEXPECTED;
+            }
+
+            /* Pull associated attributes */
+            for(attnum=0; attnum<varnattsp; attnum++){
+                nc_inq_attname(ncid, varid, attnum, attname);
+                nc_inq_attlen(ncid, varid, attname, &lenp);
+                if (!strcmp((char*)attname,"Type")){
+                    h->ReceiverPositionType = calloc1d(MAX((NC_MAX_NAME+1),lenp), sizeof(char));
+                    nc_get_att(ncid, varid, attname, h->ReceiverPositionType);
+                }
+                else if (!strcmp((char*)attname,"Units")){
+                    h->ReceiverPositionUnits = calloc1d(MAX((NC_MAX_NAME+1),lenp), sizeof(char));
+                    nc_get_att(ncid, varid, attname, h->ReceiverPositionUnits);
+                }
+            }
+        }
+        else if (!strcmp((char*)varname,"ListenerPosition")){
+            /* Checks */
+            if(ndimsp!=2) { return SAF_SOFA_ERROR_DIMENSIONS_UNEXPECTED; }
+            if(h->nListeners!=-1 && (int)dimlength[dimid[dimids[0]]] != h->nListeners) { __saf_netcdf_setflag(0); return SAF_SOFA_ERROR_DIMENSIONS_UNEXPECTED; }
+            if((int)dimlength[dimid[dimids[1]]] != 3) { __saf_netcdf_setflag(0); return SAF_SOFA_ERROR_DIMENSIONS_UNEXPECTED; }
+            //if((int)dimlength[dimid[dimids[1]]] != 1 && (int)dimlength[dimid[dimids[0]]] != 1) { __saf_netcdf_setflag(0); return SAF_SOFA_ERROR_DIMENSIONS_UNEXPECTED; }
+            if(typep!=NC_DOUBLE) { __saf_netcdf_setflag(0); return SAF_SOFA_ERROR_FORMAT_UNEXPECTED; }
+
+            /* Pull data */
+            tmp_size = dimlength[dimid[dimids[0]]] * dimlength[dimid[dimids[1]]];
+            h->nListeners = (int)dimlength[dimid[dimids[0]]];
+            tmp_data = realloc1d(tmp_data, tmp_size*sizeof(double));
+            nc_get_var(ncid, varid, tmp_data);
+            h->ListenerPosition = malloc1d(tmp_size*sizeof(float));
+            for(j=0; j<(int)tmp_size; j++)
+                h->ListenerPosition[j] = (float)tmp_data[j];
+
+            /* Pull associated attributes */
+            for(attnum=0; attnum<varnattsp; attnum++){
+                nc_inq_attname(ncid, varid, attnum, attname);
+                nc_inq_attlen(ncid, varid, attname, &lenp);
+                if (!strcmp((char*)attname,"Type")){
+                    h->ListenerPositionType = calloc1d(MAX((NC_MAX_NAME+1),lenp), sizeof(char));
+                    nc_get_att(ncid, varid, attname, h->ListenerPositionType);
+                }
+                else if (!strcmp((char*)attname,"Units")){
+                    h->ListenerPositionUnits = calloc1d(MAX((NC_MAX_NAME+1),lenp), sizeof(char));
+                    nc_get_att(ncid, varid, attname, h->ListenerPositionUnits);
+                }
+            }
+        }
+        else if (!strcmp((char*)varname,"ListenerUp")){
+            /* Checks */
+            if(ndimsp!=2) { return SAF_SOFA_ERROR_DIMENSIONS_UNEXPECTED; }
+            if((int)dimlength[dimid[dimids[1]]] != 3) { __saf_netcdf_setflag(0); return SAF_SOFA_ERROR_DIMENSIONS_UNEXPECTED; }
+            //if((int)dimlength[dimid[dimids[1]]] != 1 && (int)dimlength[dimid[dimids[0]]] != 1) { __saf_netcdf_setflag(0); return SAF_SOFA_ERROR_DIMENSIONS_UNEXPECTED; }
+            if(typep!=NC_DOUBLE) { __saf_netcdf_setflag(0); return SAF_SOFA_ERROR_FORMAT_UNEXPECTED; }
+
+            /*  Pull data */
+            // Will probably need to add a way to know what dimensions it takes (can be either 1x3 or nListenersx3)
+            tmp_size = dimlength[dimid[dimids[0]]] * dimlength[dimid[dimids[1]]];
+            //h->nListeners = (int)dimlength[dimid[dimids[0]]];
+            tmp_data = realloc1d(tmp_data, tmp_size*sizeof(double));
+            nc_get_var(ncid, varid, tmp_data);
+            h->ListenerUp = malloc1d(tmp_size*sizeof(float));
+            for(j=0; j<(int)tmp_size; j++)
+                h->ListenerUp[j] = (float)tmp_data[j];
+        }
+        else if (!strcmp((char*)varname,"ListenerView")){
+            /* Checks */
+            if(ndimsp!=2) { return SAF_SOFA_ERROR_DIMENSIONS_UNEXPECTED; }
+            if((int)dimlength[dimid[dimids[1]]] != 3) { __saf_netcdf_setflag(0); return SAF_SOFA_ERROR_DIMENSIONS_UNEXPECTED; }
+            //if((int)dimlength[dimid[dimids[1]]] != 1 && (int)dimlength[dimid[dimids[0]]] != 1) { __saf_netcdf_setflag(0); return SAF_SOFA_ERROR_DIMENSIONS_UNEXPECTED; }
+            if(typep!=NC_DOUBLE) { return SAF_SOFA_ERROR_FORMAT_UNEXPECTED; }
+
+            /* Pull data */
+            // Will probably need to add a way to know what dimensions it takes (can be either 1x3 or nListenersx3)
+            tmp_size = dimlength[dimid[dimids[0]]] * dimlength[dimid[dimids[1]]];
+            //h->nListeners = 1;
+            tmp_data = realloc1d(tmp_data, tmp_size*sizeof(double));
+            nc_get_var(ncid, varid, tmp_data);
+            h->ListenerView = malloc1d(tmp_size*sizeof(float));
+            for(j=0; j<(int)tmp_size; j++)
+                h->ListenerView[j] = (float)tmp_data[j];
+
+            /* Pull associated attributes */
+            for(attnum=0; attnum<varnattsp; attnum++){
+                nc_inq_attname(ncid, varid, attnum, attname);
+                nc_inq_attlen(ncid, varid, attname, &lenp);
+                if (!strcmp((char*)attname,"Type")){
+                    h->ListenerViewType = calloc1d(MAX((NC_MAX_NAME+1),lenp), sizeof(char));
+                    nc_get_att(ncid, varid, attname, h->ListenerViewType);
+                }
+                else if (!strcmp((char*)attname,"Units")){
+                    h->ListenerViewUnits = calloc1d(MAX((NC_MAX_NAME+1),lenp), sizeof(char));
+                    nc_get_att(ncid, varid, attname, h->ListenerViewUnits);
+                }
+            }
+        }
+        else if (!strcmp((char*)varname,"EmitterPosition")){
+            switch(ndimsp){
+                /* Many SOFA files have the "EmitterPosition" variable with the following dimensions: nEmitters x 3  */
+                case 2:
+                    /* Checks */
+                    if((int)dimlength[dimid[dimids[1]]] != 3 && (int)dimlength[dimid[dimids[0]]] != 3) { __saf_netcdf_setflag(0); return SAF_SOFA_ERROR_DIMENSIONS_UNEXPECTED; }
+                    if(typep!=NC_DOUBLE) { __saf_netcdf_setflag(0); return SAF_SOFA_ERROR_FORMAT_UNEXPECTED; }
+
+                    /* Pull data */
+                    tmp_size = dimlength[dimid[dimids[0]]] * dimlength[dimid[dimids[1]]];
+                    tmp_size *= ndimsp==3 ? dimlength[dimid[dimids[2]]] : 1;
+                    h->nEmitters = dimlength[dimid[dimids[1]]] == 3 ? (int)dimlength[dimid[dimids[0]]] : (int)dimlength[dimid[dimids[1]]];
+                    tmp_data = realloc1d(tmp_data, tmp_size*sizeof(double));
+                    nc_get_var(ncid, varid, tmp_data);
+                    h->EmitterPosition = malloc1d(tmp_size*sizeof(float));
+                    for(i=0; i<(int)tmp_size; i++)
+                        h->EmitterPosition[i] = (float)tmp_data[i];
+                    break;
+
+                /* Some SOFA files have the "EmitterPosition" variable with the following dimensions: 1 x nEmitters x 3
+                 * This is the reason for the switch case found here {2,3}, as it is not fully understood if this '1' is
+                 * for the number of listeners? - Until this is made clear, the
+                 * following code will just pull the first one (i.e. nEmitters x 3). Therefore, if you have an example
+                 * of a file that has "EmitterPosition" with the dimensions: N x nEmitters x 3  (where N>1)
+                 * then please send it to the developers :-) */
+                case 3:
+                    /* Checks */
+                    if((int)dimlength[dimid[dimids[1]]] != 3 && (int)dimlength[dimid[dimids[0]]] != 3) { __saf_netcdf_setflag(0); return SAF_SOFA_ERROR_DIMENSIONS_UNEXPECTED; }
+                    if(typep!=NC_DOUBLE) { __saf_netcdf_setflag(0); return SAF_SOFA_ERROR_FORMAT_UNEXPECTED; }
+
+                    /* Pull data */
+                    tmp_size = dimlength[dimid[dimids[0]]] * dimlength[dimid[dimids[1]]];
+                    tmp_size *= ndimsp==3 ? dimlength[dimid[dimids[2]]] : 1;
+                    h->nEmitters = dimlength[dimid[dimids[1]]] == 3 ? (int)dimlength[dimid[dimids[0]]] : (int)dimlength[dimid[dimids[1]]];
+                    tmp_data = realloc1d(tmp_data, tmp_size*sizeof(double));
+                    nc_get_var(ncid, varid, tmp_data);
+                    h->EmitterPosition = malloc1d(tmp_size*sizeof(float));
+                    for(i=0; i<(int)tmp_size; i++)
+                        h->EmitterPosition[i] = (float)tmp_data[i];
+                    break;
+                default:
+                    return SAF_SOFA_ERROR_DIMENSIONS_UNEXPECTED;
+            }
+
+            /* Pull associated attributes */
+            for(attnum=0; attnum<varnattsp; attnum++){
+                nc_inq_attname(ncid, varid, attnum, attname);
+                nc_inq_attlen(ncid, varid, attname, &lenp);
+                if (!strcmp((char*)attname,"Type")){
+                    h->EmitterPositionType = calloc1d(MAX((NC_MAX_NAME+1),lenp), sizeof(char));
+                    nc_get_att(ncid, varid, attname, h->EmitterPositionType);
+                }
+                else if (!strcmp((char*)attname,"Units")){
+                    h->EmitterPositionUnits = calloc1d(MAX((NC_MAX_NAME+1),lenp), sizeof(char));
+                    nc_get_att(ncid, varid, attname, h->EmitterPositionUnits);
+                }
+            }
+        }
+    }
+
+    /* Loop over the attributes and pull the info accordingly */
+    for(attnum=0; attnum<nattsp; attnum++){
+        nc_inq_attname(ncid, -1, attnum, attname);
+        nc_inq_attlen(ncid, -1, attname, &lenp);
+
+        if (!strcmp((char*)attname,"DataType")){
+            h->DataType = calloc1d(MAX((NC_MAX_NAME+1),lenp), sizeof(char));
+            nc_get_att(ncid, -1, attname, h->DataType);
+        }
+        else if (!strcmp((char*)attname,"Conventions")){
+            h->Conventions = calloc1d(MAX((NC_MAX_NAME+1),lenp), sizeof(char));
+            nc_get_att(ncid, -1, attname, h->Conventions);
+        }
+        else if (!strcmp((char*)attname,"Version")){
+            h->Version = calloc1d(MAX((NC_MAX_NAME+1),lenp), sizeof(char));
+            nc_get_att(ncid, NC_GLOBAL, attname, h->Version);
+        }
+        else if (!strcmp((char*)attname,"SOFAConventions")){
+            h->SOFAConventions = calloc1d(MAX((NC_MAX_NAME+1),lenp), sizeof(char));
+            nc_get_att(ncid, NC_GLOBAL, attname, h->SOFAConventions);
+        }
+        else if (!strcmp((char*)attname,"SOFAConventionsVersion")){
+            h->SOFAConventionsVersion = calloc1d(MAX((NC_MAX_NAME+1),lenp), sizeof(char));
+            nc_get_att(ncid, NC_GLOBAL, attname, h->SOFAConventionsVersion);
+        }
+        else if (!strcmp((char*)attname,"APIName")){
+            h->APIName = calloc1d(MAX((NC_MAX_NAME+1),lenp), sizeof(char));
+            nc_get_att(ncid, NC_GLOBAL, attname, h->APIName);
+        }
+        else if (!strcmp((char*)attname,"APIVersion")){
+            h->APIVersion = calloc1d(MAX((NC_MAX_NAME+1),lenp), sizeof(char));
+            nc_get_att(ncid, NC_GLOBAL, attname, h->APIVersion);
+        }
+        else if (!strcmp((char*)attname,"ApplicationName")){
+            h->ApplicationName = calloc1d(MAX((NC_MAX_NAME+1),lenp), sizeof(char));
+            nc_get_att(ncid, NC_GLOBAL, attname, h->ApplicationName);
+        }
+        else if (!strcmp((char*)attname,"ApplicationVersion")){
+            h->ApplicationVersion = calloc1d(MAX((NC_MAX_NAME+1),lenp), sizeof(char));
+            nc_get_att(ncid, NC_GLOBAL, attname, h->ApplicationVersion);
+        }
+        else if (!strcmp((char*)attname,"AuthorContact")){
+            h->AuthorContact = calloc1d(MAX((NC_MAX_NAME+1),lenp), sizeof(char));
+            nc_get_att(ncid, NC_GLOBAL, attname, h->AuthorContact);
+        }
+        else if (!strcmp((char*)attname,"Comment")){
+            h->Comment = calloc1d(MAX((NC_MAX_NAME+1),lenp), sizeof(char));
+            nc_get_att(ncid, NC_GLOBAL, attname, h->Comment);
+        }
+        else if (!strcmp((char*)attname,"History")){
+            h->History = calloc1d(MAX((NC_MAX_NAME+1),lenp), sizeof(char));
+            nc_get_att(ncid, NC_GLOBAL, attname, h->History);
+        }
+        else if (!strcmp((char*)attname,"License")){
+            h->License = calloc1d(MAX((NC_MAX_NAME+1),lenp), sizeof(char));
+            nc_get_att(ncid, NC_GLOBAL, attname, h->License);
+        }
+        else if (!strcmp((char*)attname,"Organization")||!strcmp((char*)attname,"Organisation")){
+            h->Organisation = calloc1d(MAX((NC_MAX_NAME+1),lenp), sizeof(char));
+            nc_get_att(ncid, NC_GLOBAL, attname, h->Organisation);
+        }
+        else if (!strcmp((char*)attname,"References")){
+            h->References = calloc1d(MAX((NC_MAX_NAME+1),lenp), sizeof(char));
+            nc_get_att(ncid, NC_GLOBAL, attname, h->References);
+        }
+        else if (!strcmp((char*)attname,"RoomType")){
+            h->RoomType = calloc1d(MAX((NC_MAX_NAME+1),lenp), sizeof(char));
+            nc_get_att(ncid, NC_GLOBAL, attname, h->RoomType);
+        }
+        else if (!strcmp((char*)attname,"Origin")){
+            h->Origin = calloc1d(MAX((NC_MAX_NAME+1),lenp), sizeof(char));
+            nc_get_att(ncid, NC_GLOBAL, attname, h->Origin);
+        }
+        else if (!strcmp((char*)attname,"DateCreated")){
+            h->DateCreated = calloc1d(MAX((NC_MAX_NAME+1),lenp), sizeof(char));
+            nc_get_att(ncid, NC_GLOBAL, attname, h->DateCreated);
+        }
+        else if (!strcmp((char*)attname,"DateModified")){
+            h->DateModified = calloc1d(MAX((NC_MAX_NAME+1),lenp), sizeof(char));
+            nc_get_att(ncid, NC_GLOBAL, attname, h->DateModified);
+        }
+        else if (!strcmp((char*)attname,"Title")){
+            h->Title = calloc1d(MAX((NC_MAX_NAME+1),lenp), sizeof(char));
+            nc_get_att(ncid, NC_GLOBAL, attname, h->Title);
+        }
+        else if (!strcmp((char*)attname,"DatabaseName")){
+            h->DatabaseName = calloc1d(MAX((NC_MAX_NAME+1),lenp), sizeof(char));
+            nc_get_att(ncid, NC_GLOBAL, attname, h->DatabaseName);
+        }
+        else if (!strcmp((char*)attname,"ListenerShortName")){
+            h->ListenerShortName = calloc1d(MAX((NC_MAX_NAME+1),lenp), sizeof(char));
+            nc_get_att(ncid, NC_GLOBAL, attname, h->ListenerShortName);
+        }
+    }
+
+    /* Close the file and clean-up */
+    nc_close(ncid);
+    __saf_netcdf_setflag(0);
+    free(dimid);
+    free(dimlength);
+    free(dimname);
+    free(dimids);
+    free(tmp_data);
+
+    return SAF_SOFA_OK;
+}
+
+
+void saf_sofa_close
+(
+    saf_sofa_container* c
+)
+{
+    /* Vars */
+    free(c->DataIR);
+    free(c->SourcePosition);
+    free(c->ReceiverPosition);
+    free(c->DataDelay);
+    free(c->ListenerPosition);
+    free(c->ListenerView);
+    free(c->ListenerUp);
+    free(c->EmitterPosition);
+
+    /* Var Atts */
+    free(c->ListenerPositionType);
+    free(c->ListenerPositionUnits);
+    free(c->ListenerViewType);
+    free(c->ListenerViewUnits);
+    free(c->ReceiverPositionType);
+    free(c->ReceiverPositionUnits);
+    free(c->SourcePositionType);
+    free(c->SourcePositionUnits);
+    free(c->EmitterPositionType);
+    free(c->EmitterPositionUnits);
+    free(c->DataSamplingRateUnits);
+
+    /* Global Atts */
+    free(c->Conventions);
+    free(c->Version);
+    free(c->SOFAConventions);
+    free(c->SOFAConventionsVersion);
+    free(c->APIName);
+    free(c->APIVersion);
+    free(c->ApplicationName);
+    free(c->ApplicationVersion);
+    free(c->AuthorContact);
+    free(c->Comment);
+    free(c->DataType);
+    free(c->History);
+    free(c->License);
+    free(c->Organisation);
+    free(c->References);
+    free(c->RoomType);
+    free(c->Origin);
+    free(c->DateCreated);
+    free(c->DateModified);
+    free(c->Title);
+    free(c->DatabaseName);
+    free(c->ListenerShortName);
+}
+
+
+/* ========================================================================== */
+/*                            Deprecated Functions                            */
+/* ========================================================================== */
+
+void loadSofaFile
+(
+    char* sofa_filepath,
+    float** hrirs,
+    float** hrir_dirs_deg,
+    int* N_hrir_dirs,
+    int* hrir_len,
+    int* hrir_fs
+)
+{
+    int i, j, k, retval,dimid[6], *dimids, ndimsp,ncid, varid, is0_360;
+    size_t dimlength[6], IR_dims[3], SourcePosition_dims[2];
+    size_t hrir_dims[3];
+    char dimname[6];
+    //const char* errorMessage;
+    double* IR, *SourcePosition, IR_fs;
+    
+    /* free any existing memory */
+    if(*hrirs!=NULL)
+        free(*hrirs);
+    if(*hrir_dirs_deg!=NULL)
+        free(*hrir_dirs_deg);
+    
+    /* open sofa file */
+    /* (retval is set to error value if sofa_filepath==NULL (intentional), or if the file
+     * path/name was not found (unintentional). */
+    ncid = -1;
+    if(sofa_filepath!=NULL){
+        if ((retval = nc_open(sofa_filepath, NC_NOWRITE, &ncid)))
+            nc_strerror(retval);
+    }
+    else
+        retval = NC_FATAL;
+    
+    /* if error: */
+    if(retval!=NC_NOERR){
+        is0_360 = 0;
+        /* return default HRIR data */
+        (*N_hrir_dirs) = __default_N_hrir_dirs;
+        (*hrir_len) = __default_hrir_len;
+        (*hrir_fs) = __default_hrir_fs;
+        (*hrirs) = malloc1d((*N_hrir_dirs) * 2 * (*hrir_len)*sizeof(float));
+        memcpy((*hrirs), (float*)__default_hrirs, (*N_hrir_dirs) * 2 * (*hrir_len)*sizeof(float));
+        (*hrir_dirs_deg) = malloc1d((*N_hrir_dirs) * 2 * sizeof(float));
+        memcpy((*hrir_dirs_deg), (float*)__default_hrir_dirs_deg, (*N_hrir_dirs) * 2 * sizeof(float));
+        for(i=0; i<(*N_hrir_dirs); i++){ 
+            if((*hrir_dirs_deg)[2*i+0]>=181.0f)
+                is0_360 = 1;
+        }
+        /* convert to -180..180, if azi is 0..360 */
+        if(is0_360)
+            for(i=0; i<(*N_hrir_dirs); i++)
+                (*hrir_dirs_deg)[2*i+0] = (*hrir_dirs_deg)[2*i+0]>180.0f ? (*hrir_dirs_deg)[2*i+0] -360.0f : (*hrir_dirs_deg)[2*i+0];
+        
+#ifndef NDEBUG
+        /* also output warning message, if encountering this error value was
+         * unintentional (i.e. sofa_filepath!=NULL) */
+        if(sofa_filepath!=NULL)
+            saf_error_print(SAF_WARNING__SOFA_FILE_NOT_FOUND);
+#endif
+        return;
+    }
+    assert(ncid!=-1);
+ 
+    /* Determine dimension IDs and lengths */
+    /* Note: there are 6 possible dimension lengths in the sofa standard */
+    for (i=0; i<6; i++){
+        retval = nc_inq_dim(ncid, i, &dimname[i], &dimlength[i]);
+        nc_strerror(retval);
+        retval = nc_inq_dimid(ncid, &dimname[i], &dimid[i]);
+        nc_strerror(retval);
+    }
+    
+    /* Extract IR data */
+    if ((retval = nc_inq_varid(ncid, "Data.IR", &varid)))
+        nc_strerror(retval);
+    if ((retval =  nc_inq_varndims (ncid, varid, &ndimsp)))
+        nc_strerror(retval);
+    dimids = malloc1d(ndimsp*sizeof(int));
+    if ((retval = nc_inq_vardimid(ncid, varid, dimids)))
+        nc_strerror(retval);
+    for(i=0; i<3; i++)
+        IR_dims[i] = dimlength[dimid[dimids[i]]];
+    free(dimids);
+    IR = malloc1d(IR_dims[0]*IR_dims[1]*IR_dims[2]*sizeof(double));
+    if ((retval = nc_get_var(ncid, varid, IR)))
+        nc_strerror(retval);
+    if ((retval = nc_inq_varid(ncid, "Data.SamplingRate", &varid)))
+        nc_strerror(retval);
+    if ((retval = nc_get_var(ncid, varid, &IR_fs)))
+        nc_strerror(retval);
+    
+    /* Extract positional data */
+    if ((retval = nc_inq_varid(ncid, "SourcePosition", &varid)))
+        nc_strerror(retval);
+    if ((retval =  nc_inq_varndims (ncid, varid, &ndimsp)))
+        nc_strerror(retval);
+    dimids = malloc1d(ndimsp*sizeof(int));
+    if ((retval = nc_inq_vardimid(ncid, varid, dimids)))
+        nc_strerror(retval);
+    for(i=0; i<2; i++)
+        SourcePosition_dims[i] = dimlength[dimid[dimids[i]]];
+    free(dimids);
+    SourcePosition = malloc1d(SourcePosition_dims[0]*SourcePosition_dims[1]*sizeof(double));
+    if ((retval = nc_get_var(ncid, varid, SourcePosition)))
+        nc_strerror(retval);
+    
+    /* Close the file, freeing all resources. */
+    if ((retval = nc_close(ncid)))
+        nc_strerror(retval);
+    
+    /* Allocate memory */
+    (*hrir_len) = (int)IR_dims[2]; 
+    (*hrirs) = malloc1d(IR_dims[0]*IR_dims[1]*(*hrir_len) *sizeof(float));
+    (*hrir_dirs_deg) = malloc1d(SourcePosition_dims[0]*2*sizeof(float));
+    
+    /* Store relevent info in handle */
+    (*hrir_fs) = (int)(IR_fs+0.5);
+    hrir_dims[0] = IR_dims[0];
+    hrir_dims[1] = IR_dims[1];
+    hrir_dims[2] = (size_t)(*hrir_len);
+    (*N_hrir_dirs) = (int)hrir_dims[0];
+    for(i=0; i<(int)hrir_dims[0]; i++){
+        for(j=0; j<(int)hrir_dims[1]; j++){
+            for(k=0; k<(int)hrir_dims[2]; k++){
+                /* trunctate IRs and store in floating point precision */
+                (*hrirs)[i*hrir_dims[1]*hrir_dims[2] + j*hrir_dims[2] + k] = (float)IR[i*IR_dims[1]*IR_dims[2] + j*IR_dims[2] + k];
+            }
+        }
+    }
+    
+    /* store in floating point precision */
+    is0_360 = 0;
+    for(i=0; i<(int)SourcePosition_dims[0]; i++){
+        (*hrir_dirs_deg)[2*i+0] = (float)SourcePosition[i*SourcePosition_dims[1]+0];
+        (*hrir_dirs_deg)[2*i+1] = (float)SourcePosition[i*SourcePosition_dims[1]+1];
+        if((*hrir_dirs_deg)[2*i+0]>=181.0f)
+            is0_360 = 1;
+    }
+    
+    /* convert to -180..180, if azi is 0..360 */
+    if(is0_360)
+        for(i=0; i<(int)SourcePosition_dims[0]; i++)
+            (*hrir_dirs_deg)[2*i+0] = (*hrir_dirs_deg)[2*i+0]>180.0f ? (*hrir_dirs_deg)[2*i+0] -360.0f : (*hrir_dirs_deg)[2*i+0];
+            
+    free(IR);
+    free(SourcePosition);
+}
+
+#endif /* SAF_ENABLE_SOFA_READER_MODULE */